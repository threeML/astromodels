--- conflicted
+++ resolved
@@ -213,10 +213,7 @@
     def free_parameters(self):
         """
         Returns a dictionary of free parameters for this source
-<<<<<<< HEAD
-=======
-
->>>>>>> d441bff4
+
         :return:
         """
         free_parameters = collections.OrderedDict()
@@ -241,10 +238,7 @@
     def parameters(self):
         """
         Returns a dictionary of all parameters for this source
-<<<<<<< HEAD
-=======
-
->>>>>>> d441bff4
+
         :return:
         """
         all_parameters = collections.OrderedDict()
