--- conflicted
+++ resolved
@@ -207,13 +207,10 @@
             _next = _next._get_child(node)
 
         return _next
-<<<<<<< HEAD
-=======
 
     def __getitem__(self, key):
         return self._get_child_from_path(key)
 
->>>>>>> 5f7a789a
     
     def _get_parent(self) -> "_Node":
         return self._parent
