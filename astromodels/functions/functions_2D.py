from __future__ import division
from past.utils import old_div
import numpy as np
from astropy.coordinates import SkyCoord, ICRS, BaseCoordinateFrame
from astropy.io import fits
from astropy import wcs
import astropy.units as u

from astromodels.functions.function import Function2D, FunctionMeta
from astromodels.utils.angular_distance import angular_distance
from astromodels.utils.vincenty import vincenty

import hashlib
from future.utils import with_metaclass


class Latitude_galactic_diffuse(with_metaclass(FunctionMeta, Function2D)):
    r"""
        description :

            A Gaussian distribution in Galactic latitude around the Galactic plane

        latex : $ K \exp{\left( \frac{-b^2}{2 \sigma_b^2} \right)} $

        parameters :

            K :

                desc : normalization
                initial value : 1

            sigma_b :

                desc : Sigma for
                initial value : 1

            l_min :

                desc : min Longtitude
                initial value : 10

            l_max :

                desc : max Longtitude
                initial value : 30

        """

    # This is optional, and it is only needed if we need more setup after the
    # constructor provided by the meta class

    def _setup(self):

        self._frame = ICRS()

    def set_frame(self, new_frame):
        """
        Set a new frame for the coordinates (the default is ICRS J2000)

        :param new_frame: a coordinate frame from astropy
        :return: (none)
        """
        assert isinstance(new_frame, BaseCoordinateFrame)

        self._frame = new_frame

    def _set_units(self, x_unit, y_unit, z_unit):

        self.K.unit = z_unit
        self.sigma_b.unit = x_unit
        self.l_min.unit = y_unit
        self.l_max.unit = y_unit

    def evaluate(self, x, y, K, sigma_b, l_min, l_max):

        # We assume x and y are R.A. and Dec
        _coord = SkyCoord(ra=x, dec=y, frame=self._frame, unit="deg")

        b = _coord.transform_to('galactic').b.value
        l = _coord.transform_to('galactic').l.value

        return K * np.exp(old_div(-b ** 2, (2 * sigma_b ** 2))) * np.logical_or(np.logical_and(l > l_min, l < l_max),np.logical_and(l_min > l_max, np.logical_or(l > l_min, l < l_max)))

    def get_boundaries(self):

        max_b = self.sigma_b.max_value
        l_min = self.l_min.value
        l_max = self.l_max.value

        _coord = SkyCoord(l=[l_min, l_min, l_max, l_max], b=[max_b * -2., max_b * 2., max_b * 2., max_b * -2.], frame="galactic", unit="deg")

        # no dealing with 0 360 overflow
        min_lat = min(_coord.transform_to("icrs").dec.value)
        max_lat = max(_coord.transform_to("icrs").dec.value)
        min_lon = min(_coord.transform_to("icrs").ra.value)
        max_lon = max(_coord.transform_to("icrs").ra.value)

        return (min_lon, max_lon), (min_lat, max_lat)
        
    def get_total_spatial_integral(self, z=None):  
        """
        Returns the total integral (for 2D functions) or the integral over the spatial components (for 3D functions).
        needs to be implemented in subclasses.

        :return: an array of values of the integral (same dimension as z).
        """

        dL= self.l_max.value-self.l_min.value if self.l_max.value > self.l_min.value else 360 + self.l_max.value - self.l_max.value

        #integral -inf to inf exp(-b**2 / 2*sigma_b**2 ) db = sqrt(2pi)*sigma_b 
        #Note that K refers to the peak diffuse flux (at b = 0) per square degree.
        integral = np.sqrt( 2*np.pi ) * self.sigma_b.value * self.K.value * dL 

        if isinstance( z, u.Quantity):
            z = z.value
        return integral * np.power( 180. / np.pi, -2 ) * np.ones_like( z )
        

class Gaussian_on_sphere(with_metaclass(FunctionMeta, Function2D)):
    r"""
        description :

            A bidimensional Gaussian function on a sphere (in spherical coordinates)

        latex : $$ f(\vec{x}) = \left(\frac{180^\circ}{\pi}\right)^2 \frac{1}{2\pi \sqrt{\det{\Sigma}}} \, {\rm exp}\left( -\frac{1}{2} (\vec{x}-\vec{x}_0)^\intercal \cdot \Sigma^{-1}\cdot (\vec{x}-\vec{x}_0)\right) \\ \vec{x}_0 = ({\rm RA}_0,{\rm Dec}_0)\\ \Lambda = \left( \begin{array}{cc} \sigma^2 & 0 \\ 0 & \sigma^2 (1-e^2) \end{array}\right) \\ U = \left( \begin{array}{cc} \cos \theta & -\sin \theta \\ \sin \theta & cos \theta \end{array}\right) \\\Sigma = U\Lambda U^\intercal $$

        parameters :

            lon0 :

                desc : Longitude of the center of the source
                initial value : 0.0
                min : 0.0
                max : 360.0

            lat0 :

                desc : Latitude of the center of the source
                initial value : 0.0
                min : -90.0
                max : 90.0

            sigma :

                desc : Standard deviation of the Gaussian distribution
                initial value : 0.5
                min : 0
                max : 20

        """

    def _set_units(self, x_unit, y_unit, z_unit):

        # lon0 and lat0 and rdiff have most probably all units of degrees. However,
        # let's set them up here just to save for the possibility of using the
        # formula with other units (although it is probably never going to happen)

        self.lon0.unit = x_unit
        self.lat0.unit = y_unit
        self.sigma.unit = x_unit

    def evaluate(self, x, y, lon0, lat0, sigma):

        lon, lat = x,y

        angsep = angular_distance(lon0, lat0, lon, lat)

        s2 = sigma**2

        return (old_div(180, np.pi))**2 * 1 / (2.0 * np.pi * s2) * np.exp(-0.5 * angsep**2/s2)

    def get_boundaries(self):

        # Truncate the gaussian at 2 times the max of sigma allowed

        max_sigma = self.sigma.max_value

        min_lat = max(-90., self.lat0.value - 2 * max_sigma)
        max_lat = min(90., self.lat0.value + 2 * max_sigma)

        max_abs_lat = max(np.absolute(min_lat), np.absolute(max_lat))

        if max_abs_lat > 89. or 2 * max_sigma / np.cos(max_abs_lat * np.pi / 180.) >= 180.:

            min_lon = 0.
            max_lon = 360.

        else:

            min_lon = self.lon0.value - 2 * max_sigma / np.cos(max_abs_lat * np.pi / 180.)
            max_lon = self.lon0.value + 2 * max_sigma / np.cos(max_abs_lat * np.pi / 180.)

            if min_lon < 0.:

                min_lon = min_lon + 360.

            elif max_lon > 360.:

                max_lon = max_lon - 360.

        return (min_lon, max_lon), (min_lat, max_lat)

    def get_total_spatial_integral(self, z=None):  
        """
        Returns the total integral (for 2D functions) or the integral over the spatial components (for 3D functions).
        needs to be implemented in subclasses.

        :return: an array of values of the integral (same dimension as z).
        """
        
        if isinstance( z, u.Quantity):
            z = z.value
        return np.ones_like( z )
        


class Asymm_Gaussian_on_sphere(with_metaclass(FunctionMeta, Function2D)):
    r"""
        description :

            A bidimensional Gaussian function on a sphere (in spherical coordinates)

            see https://en.wikipedia.org/wiki/Gaussian_function#Two-dimensional_Gaussian_function
            
        parameters :

            lon0 :

                desc : Longitude of the center of the source
                initial value : 0.0
                min : 0.0
                max : 360.0

            lat0 :

                desc : Latitude of the center of the source
                initial value : 0.0
                min : -90.0
                max : 90.0

            a :

                desc : Standard deviation of the Gaussian distribution (major axis)
                initial value : 0.5
                min : 0
                max : 20

            e :

                desc : Excentricity of Gaussian ellipse
                initial value : 0.5
                min : 0
                max : 1
                
            theta :

                desc : inclination of major axis to a line of constant latitude
                initial value : 0.0
                min : -90.0
                max : 90.0

        """

    def _set_units(self, x_unit, y_unit, z_unit):

        # lon0 and lat0 and a have most probably all units of degrees. However,
        # let's set them up here just to save for the possibility of using the
        # formula with other units (although it is probably never going to happen)

        self.lon0.unit = x_unit
        self.lat0.unit = y_unit
        self.a.unit = x_unit
        self.e.unit = u.dimensionless_unscaled
        self.theta.unit = u.degree

    def evaluate(self, x, y, lon0, lat0, a, e, theta):

        lon, lat = x,y

        b = a * np.sqrt(1. - e**2)
        
        dX = np.atleast_1d( angular_distance( lon0, lat0, lon, lat0) )
        dY = np.atleast_1d( angular_distance( lon0, lat0, lon0, lat) )

        dlon = lon - lon0
        if isinstance( dlon, u.Quantity):
            dlon = (dlon.to(u.degree)).value
        
        idx=np.logical_and( np.logical_or( dlon < 0, dlon > 180), np.logical_or( dlon>-180, dlon < -360) )
        dX[idx] = -dX[idx]
        
        idx = lat < lat0 
        dY[idx]=-dY[idx]

        if isinstance( theta, u.Quantity ):
            phi = (theta.to(u.degree)).value + 90.0
        else:
            phi = theta + 90.

        cos2_phi = np.power( np.cos( phi * np.pi/180.), 2)
        sin2_phi = np.power( np.sin( phi * np.pi/180.), 2)
        
        sin_2phi = np.sin( 2. * phi * np.pi/180.)
        
        A = old_div(cos2_phi, (2.*b**2)) + old_div(sin2_phi, (2.*a**2))

        B = old_div(- sin_2phi, (4.*b**2)) + old_div(sin_2phi, (4.*a**2))

        C = old_div(sin2_phi, (2.*b**2)) + old_div(cos2_phi, (2.*a**2))

        E = -A*np.power(dX, 2) + 2.*B*dX*dY - C*np.power(dY, 2)

<<<<<<< HEAD
        return np.power(old_div(180, np.pi), 2) * 1. / (2 * np.pi * a * b) * np.exp( E )
=======
        return np.power(180. / np.pi, 2) * 1. / (2 * np.pi * a * b) * np.exp( E )
>>>>>>> 1eb2c271
        
    def get_boundaries(self):

        # Truncate the gaussian at 2 times the max of sigma allowed

        min_lat = max(-90., self.lat0.value - 2 * self.a.max_value)
        max_lat = min(90., self.lat0.value + 2 * self.a.max_value)

        max_abs_lat = max(np.absolute(min_lat), np.absolute(max_lat))

        if max_abs_lat > 89. or 2 * self.a.max_value / np.cos(max_abs_lat * np.pi / 180.) >= 180.:

            min_lon = 0.
            max_lon = 360.

        else:

            min_lon = self.lon0.value - 2 * self.a.max_value / np.cos(max_abs_lat * np.pi / 180.)
            max_lon = self.lon0.value + 2 * self.a.max_value / np.cos(max_abs_lat * np.pi / 180.)

            if min_lon < 0.:

                min_lon = min_lon + 360.

            elif max_lon > 360.:

                max_lon = max_lon - 360.

        return (min_lon, max_lon), (min_lat, max_lat)

    def get_total_spatial_integral(self, z=None):  
        """
        Returns the total integral (for 2D functions) or the integral over the spatial components (for 3D functions).
        needs to be implemented in subclasses.

        :return: an array of values of the integral (same dimension as z).
        """

        if isinstance( z, u.Quantity):
            z = z.value
        return np.ones_like( z )


class Disk_on_sphere(with_metaclass(FunctionMeta, Function2D)):
    r"""
        description :

            A bidimensional disk/tophat function on a sphere (in spherical coordinates)

        latex : $$ f(\vec{x}) = \left(\frac{180}{\pi}\right)^2 \frac{1}{\pi~({\rm radius})^2} ~\left\{\begin{matrix} 1 & {\rm if}& {\rm | \vec{x} - \vec{x}_0| \le {\rm radius}} \\ 0 & {\rm if}& {\rm | \vec{x} - \vec{x}_0| > {\rm radius}} \end{matrix}\right. $$

        parameters :

            lon0 :

                desc : Longitude of the center of the source
                initial value : 0.0
                min : 0.0
                max : 360.0

            lat0 :

                desc : Latitude of the center of the source
                initial value : 0.0
                min : -90.0
                max : 90.0

            radius :

                desc : Radius of the disk
                initial value : 0.5
                min : 0
                max : 20

        """

    def _set_units(self, x_unit, y_unit, z_unit):

        # lon0 and lat0 and rdiff have most probably all units of degrees. However,
        # let's set them up here just to save for the possibility of using the
        # formula with other units (although it is probably never going to happen)

        self.lon0.unit = x_unit
        self.lat0.unit = y_unit
        self.radius.unit = x_unit

    def evaluate(self, x, y, lon0, lat0, radius):

        lon, lat = x,y

        angsep = angular_distance(lon0, lat0, lon, lat)

        return np.power(old_div(180, np.pi), 2) * 1. / (np.pi * radius ** 2) * (angsep <= radius)

    def get_boundaries(self):

        # Truncate the disk at 2 times the max of radius allowed

        max_radius = self.radius.max_value

        min_lat = max(-90., self.lat0.value - 2 * max_radius)
        max_lat = min(90., self.lat0.value + 2 * max_radius)

        max_abs_lat = max(np.absolute(min_lat), np.absolute(max_lat))

        if max_abs_lat > 89. or 2 * max_radius / np.cos(max_abs_lat * np.pi / 180.) >= 180.:

            min_lon = 0.
            max_lon = 360.

        else:

            min_lon = self.lon0.value - 2 * max_radius / np.cos(max_abs_lat * np.pi / 180.)
            max_lon = self.lon0.value + 2 * max_radius / np.cos(max_abs_lat * np.pi / 180.)

            if min_lon < 0.:

                min_lon = min_lon + 360.

            elif max_lon > 360.:

                max_lon = max_lon - 360.

        return (min_lon, max_lon), (min_lat, max_lat)

    def get_total_spatial_integral(self, z=None):  
        """
        Returns the total integral (for 2D functions) or the integral over the spatial components (for 3D functions).
        needs to be implemented in subclasses.

        :return: an array of values of the integral (same dimension as z).
        """

        if isinstance( z, u.Quantity):
            z = z.value
        return np.ones_like( z )


class Ellipse_on_sphere(with_metaclass(FunctionMeta, Function2D)):
    r"""
        description :

            An ellipse function on a sphere (in spherical coordinates)

        latex : $$ f(\vec{x}) = \left(\frac{180}{\pi}\right)^2 \frac{1}{\pi~ a b} ~\left\{\begin{matrix} 1 & {\rm if}& {\rm | \vec{x} - \vec{x}_{f1}| + | \vec{x} - \vec{x}_{f2}| \le {\rm 2a}} \\ 0 & {\rm if}& {\rm | \vec{x} - \vec{x}_{f1}| + | \vec{x} - \vec{x}_{f2}| > {\rm 2a}} \end{matrix}\right. $$

        parameters :

            lon0 :

                desc : Longitude of the center of the source
                initial value : 0.0
                min : 0.0
                max : 360.0

            lat0 :

                desc : Latitude of the center of the source
                initial value : 0.0
                min : -90.0
                max : 90.0

            a :

                desc : semimajor axis of the ellipse
                initial value : 0.5
                min : 0
                max : 20
                
            e :

                desc : eccentricity of ellipse 
                initial value : 0.5
                min : 0
                max : 1

            theta :

                desc : inclination of semimajoraxis to a line of constant latitude
                initial value : 0.0
                min : -90.0
                max : 90.0
        """
    
    lon1 = None
    lat1 = None
    lon2 = None
    lat2 = None
    focal_pts = False

    def _set_units(self, x_unit, y_unit, z_unit):

        # lon0 and lat0 have most probably all units of degrees.
        # However, let's set them up here just to save for the possibility of
        # using the formula with other units (although it is probably never
        # going to happen)

        self.lon0.unit = x_unit
        self.lat0.unit = y_unit
        self.a.unit = x_unit
        # eccentricity is dimensionless
        self.e.unit = u.dimensionless_unscaled 
        self.theta.unit = u.degree
        
    def calc_focal_pts(self, lon0, lat0, a, b, theta):
        # focal distance
        f = np.sqrt(a**2 - b**2)

        if isinstance( theta, u.Quantity):
          bearing = 90. - (theta.to(u.degree)).value
        else:
          bearing = 90. - theta
          
        # coordinates of focal points
        lon1, lat1 = vincenty(lon0, lat0, bearing, f)
        lon2, lat2 = vincenty(lon0, lat0, bearing + 180., f)

        return lon1, lat1, lon2, lat2

    def evaluate(self, x, y, lon0, lat0, a, e, theta):
        
        b = a * np.sqrt(1. - e**2)
        
        # calculate focal points
        
        self.lon1, self.lat1, self.lon2, self.lat2 = self.calc_focal_pts(lon0, lat0, a, b, theta)
        self.focal_pts = True
        
        # lon/lat of point in question
        lon, lat = x, y
        
        # sum of geodesic distances to focii (should be <= 2a to be in ellipse)
        angsep1 = angular_distance(self.lon1, self.lat1, lon, lat)
        angsep2 = angular_distance(self.lon2, self.lat2, lon, lat)
        angsep  = angsep1 + angsep2
        
        return np.power(old_div(180, np.pi), 2) * 1. / (np.pi * a * b) * (angsep <= 2*a)

    def get_boundaries(self):

        # Truncate the ellipse at 2 times the max of semimajor axis allowed

        max_radius = self.a.max_value

        min_lat = max(-90., self.lat0.value - 2 * max_radius)
        max_lat = min(90., self.lat0.value + 2 * max_radius)

        max_abs_lat = max(np.absolute(min_lat), np.absolute(max_lat))

        if max_abs_lat > 89. or 2 * max_radius / np.cos(max_abs_lat * np.pi / 180.) >= 180.:

            min_lon = 0.
            max_lon = 360.

        else:

            min_lon = self.lon0.value - 2 * max_radius / np.cos(max_abs_lat * np.pi / 180.)
            max_lon = self.lon0.value + 2 * max_radius / np.cos(max_abs_lat * np.pi / 180.)

            if min_lon < 0.:

                min_lon = min_lon + 360.

            elif max_lon > 360.:

                max_lon = max_lon - 360.

        return (min_lon, max_lon), (min_lat, max_lat)

    def get_total_spatial_integral(self, z=None):  
        """
        Returns the total integral (for 2D functions) or the integral over the spatial components (for 3D functions).
        needs to be implemented in subclasses.

        :return: an array of values of the integral (same dimension as z).
        """

        if isinstance( z, u.Quantity):
            z = z.value
        return np.ones_like( z )


class SpatialTemplate_2D(with_metaclass(FunctionMeta, Function2D)):
    r"""
        description :
        
            User input Spatial Template.  Expected to be normalized to 1/sr
        
        latex : $ hi $
        
        parameters :
        
            K :
        
                desc : normalization
                initial value : 1
                fix : yes
            
            hash :
                
                desc: hash of model map [needed for memoization]
                initial value: 1
                fix: yes
        
        """
    
    def _set_units(self, x_unit, y_unit, z_unit):
        
        self.K.unit = z_unit
    
    # This is optional, and it is only needed if we need more setup after the
    # constructor provided by the meta class
    
    def _setup(self):
        
        self._frame = "icrs"
        self._fitsfile = None
        self._map = None
    
    
    def load_file(self,fitsfile, ihdu=0):
        
        if fitsfile is None:
            
            raise RuntimeError( "Need to specify a fits file with a template map." )
        
        self._fitsfile=fitsfile
        
        with fits.open(self._fitsfile) as f:
    
            self._wcs = wcs.WCS( header = f[ihdu].header )
            self._map = f[ihdu].data
              
            self._nX = f[ihdu].header['NAXIS1']
            self._nY = f[ihdu].header['NAXIS2']

            #note: map coordinates are switched compared to header. NAXIS1 is coordinate 1, not 0. 
            #see http://docs.astropy.org/en/stable/io/fits/#working-with-image-data
            assert self._map.shape[1] == self._nX, "NAXIS1 = %d in fits header, but %d in map" % (self._nX, self._map.shape[1])
            assert self._map.shape[0] == self._nY, "NAXIS2 = %d in fits header, but %d in map" % (self._nY, self._map.shape[0])
            
            #hash sum uniquely identifying the template function (defined by its 2D map array and coordinate system)
            #this is needed so that the memoization won't confuse different SpatialTemplate_2D objects.
            h = hashlib.sha224()
            h.update( self._map)
            h.update( repr(self._wcs).encode('utf-8') )
            self.hash = int(h.hexdigest(), 16)
            

    def to_dict(self, minimal=False):

         data = super(Function2D, self).to_dict(minimal)

         if not minimal:
         
            data['extra_setup'] = {"_fitsfile": self._fitsfile, "_frame": self._frame }
  
         return data
        
    
    def set_frame(self, new_frame):
        """
            Set a new frame for the coordinates (the default is ICRS J2000)
            
            :param new_frame: a coordinate frame from astropy
            :return: (none)
            """
        assert new_frame.lower() in ['icrs', 'galactic', 'fk5', 'fk4', 'fk4_no_e' ]
                
        self._frame = new_frame
    
    def evaluate(self, x, y, K, hash):
        
        if self._map is None:
            
            self.load_file(self._fitsfile)
          
        # We assume x and y are R.A. and Dec
        coord = SkyCoord(ra=x, dec=y, frame=self._frame, unit="deg")
        
        #transform input coordinates to pixel coordinates; 
        #SkyCoord takes care of necessary coordinate frame transformations.
        Xpix, Ypix = coord.to_pixel(self._wcs)
        
        Xpix = np.atleast_1d(Xpix.astype(int))
        Ypix = np.atleast_1d(Ypix.astype(int))
        
        # find pixels that are in the template ROI, otherwise return zero
        #iz = np.where((Xpix<self._nX) & (Xpix>=0) & (Ypix<self._nY) & (Ypix>=0))[0]
        iz = (Xpix<self._nX) & (Xpix>=0) & (Ypix<self._nY) & (Ypix>=0)
        out = np.zeros_like(Xpix)
        out[iz] = self._map[Ypix[iz], Xpix[iz]]
        
        return np.multiply(K,out)

    def get_boundaries(self):
    
        if self._map is None:
            
            self.load_file(self._fitsfile)
          
        #We use the max/min RA/Dec of the image corners to define the boundaries.
        #Use the 'outside' of the pixel corners, i.e. from pixel 0 to nX in 0-indexed accounting.
    
        Xcorners = np.array( [0, 0,        self._nX, self._nX] )
        Ycorners = np.array( [0, self._nY, 0,        self._nY] )
        
        corners = SkyCoord.from_pixel( Xcorners, Ycorners, wcs=self._wcs, origin = 0).transform_to(self._frame)  
     
        min_lon = min(corners.ra.degree)
        max_lon = max(corners.ra.degree)
        
        min_lat = min(corners.dec.degree)
        max_lat = max(corners.dec.degree)
        
        return (min_lon, max_lon), (min_lat, max_lat)

<<<<<<< HEAD

class Power_law_on_sphere(with_metaclass(FunctionMeta, Function2D)):
=======
    def get_total_spatial_integral(self, z=None):  
        """
        Returns the total integral (for 2D functions) or the integral over the spatial components (for 3D functions).
        needs to be implemented in subclasses.

        :return: an array of values of the integral (same dimension as z).
        """

        if isinstance( z, u.Quantity):
            z = z.value
        return np.multiply(self.K.value,np.ones_like( z ) )
        
        
class Power_law_on_sphere(Function2D):
>>>>>>> 1eb2c271
    r"""
        description :

            A power law function on a sphere (in spherical coordinates)

        latex : $$ f(\vec{x}) = \left(\frac{180}{\pi}\right)^{-1.*index}  \left\{\begin{matrix} 0.05^{index} & {\rm if} & |\vec{x}-\vec{x}_0| \le 0.05\\ |\vec{x}-\vec{x}_0|^{index} & {\rm if} & 0.05 < |\vec{x}-\vec{x}_0| \le maxr \\ 0 & {\rm if} & |\vec{x}-\vec{x}_0|>maxr\end{matrix}\right. $$

        parameters :

            lon0 :

                desc : Longitude of the center of the source
                initial value : 0.0
                min : 0.0
                max : 360.0

            lat0 :

                desc : Latitude of the center of the source
                initial value : 0.0
                min : -90.0
                max : 90.0

            index :

                desc : power law index
                initial value : -2.0
                min : -5.0
                max : -1.0

            maxr :

                desc : max radius
                initial value : 5.
                fix : yes

            minr :

                desc : radius below which the PL is approximated as a constant
                initial value : 0.05
                fix : yes

        """

    def _set_units(self, x_unit, y_unit, z_unit):

        # lon0 and lat0 and rdiff have most probably all units of degrees. However,
        # let's set them up here just to save for the possibility of using the
        # formula with other units (although it is probably never going to happen)

        self.lon0.unit = x_unit
        self.lat0.unit = y_unit
        self.index.unit = u.dimensionless_unscaled
        self.maxr.unit = x_unit
        self.minr.unit = x_unit

    def evaluate(self, x, y, lon0, lat0, index, maxr, minr):

        lon, lat = x,y

        angsep = angular_distance(lon0, lat0, lon, lat)

<<<<<<< HEAD
        if self.maxr.value <= 0.05:
            norm = np.power(old_div(np.pi, 180.), 2.+index) * np.pi * maxr**2 * 0.05**index
        elif self.index.value == -2.:
            norm = np.power(0.05 * np.pi / 180., 2.+index) * np.pi + 2. * np.pi * np.log(old_div(maxr, 0.05))
=======
        if maxr <= minr:
            norm = np.power(np.pi / 180., 2.+index) * np.pi * maxr**2 * minr**index
        elif self.index.value == -2.:
            norm = np.pi * (1.0 + 2. * np.log(maxr / minr) )
>>>>>>> 1eb2c271
        else:
            norm = np.power(minr * np.pi / 180., 2.+index) * np.pi + 2. * np.pi / (2.+index) * (np.power(maxr * np.pi / 180., index+2.) - np.power(minr * np.pi / 180., index+2.))

<<<<<<< HEAD
        return np.less_equal(angsep,maxr) * np.power(old_div(np.pi, 180.), index) * np.power(np.add(np.multiply(angsep, np.greater(angsep, 0.05)), np.multiply(0.05, np.less_equal(angsep, 0.05))), index) / norm
=======
        value = np.less_equal(angsep,maxr) * np.power(np.pi / 180., index) * np.power(np.add(np.multiply(angsep, np.greater(angsep, minr)), np.multiply(minr, np.less_equal(angsep, minr))), index)

        return value / norm
>>>>>>> 1eb2c271

    def get_boundaries(self):

        return ((self.lon0.value - self.maxr.value), (self.lon0.value + self.maxr.value)), ((self.lat0.value - self.maxr.value), (self.lat0.value + self.maxr.value))

    def get_total_spatial_integral(self, z=None):  
        """
        Returns the total integral (for 2D functions) or the integral over the spatial components (for 3D functions).
        needs to be implemented in subclasses.

        :return: an array of values of the integral (same dimension as z).
        """
        
        if isinstance( z, u.Quantity):
            z = z.value
        return np.ones_like( z )
 

# class FunctionIntegrator(Function2D):
#     r"""
#         description :
#
#             Returns the average of the integrand function (a 1-d function) over the interval x-y. The integrand is set
#             using the .integrand property, like in:
#
#             > G = FunctionIntegrator()
#             > G.integrand = Powerlaw()
#
#         latex : $$ G(x,y) = \frac{\int_{x}^{y}~f(x)~dx}{y-x}$$
#
#         parameters :
#
#             s :
#
#                 desc : if s=0, then the integral will *not* be normalized by (y-x), otherwise (default) it will.
#                 initial value : 1
#                 fix : yes
#         """
#
#     __metaclass__ = FunctionMeta
#
#     def _set_units(self, x_unit, y_unit, z_unit):
#
#         # lon0 and lat0 and rdiff have most probably all units of degrees. However,
#         # let's set them up here just to save for the possibility of using the
#         # formula with other units (although it is probably never going to happen)
#
#         self.s = u.dimensionless_unscaled
#
#     def evaluate(self, x, y, s):
#
#         assert y-x >= 0, "Cannot obtain the integral if the integration interval is zero or negative!"
#
#         integral = self._integrand.integral(x, y)
#
#         if s==0:
#
#             return integral
#
#         else:
#
#             return integral / (y-x)
#
#
#     def get_boundaries(self):
#
#         return (-np.inf, +np.inf), (-np.inf, +np.inf)
#
#     def _set_integrand(self, function):
#
#         self._integrand = function
#
#     def _get_integrand(self):
#
#         return self._integrand
#
#     integrand = property(_get_integrand, _set_integrand,
#                          doc="""Get/set the integrand""")
#
#
#     def to_dict(self, minimal=False):
#
#         data = super(Function2D, self).to_dict(minimal)
#
#         if not minimal:
#             data['extra_setup'] = {'integrand': self.integrand.path}
#
#         return data<|MERGE_RESOLUTION|>--- conflicted
+++ resolved
@@ -310,11 +310,7 @@
 
         E = -A*np.power(dX, 2) + 2.*B*dX*dY - C*np.power(dY, 2)
 
-<<<<<<< HEAD
         return np.power(old_div(180, np.pi), 2) * 1. / (2 * np.pi * a * b) * np.exp( E )
-=======
-        return np.power(180. / np.pi, 2) * 1. / (2 * np.pi * a * b) * np.exp( E )
->>>>>>> 1eb2c271
         
     def get_boundaries(self):
 
@@ -732,10 +728,8 @@
         
         return (min_lon, max_lon), (min_lat, max_lat)
 
-<<<<<<< HEAD
-
-class Power_law_on_sphere(with_metaclass(FunctionMeta, Function2D)):
-=======
+
+
     def get_total_spatial_integral(self, z=None):  
         """
         Returns the total integral (for 2D functions) or the integral over the spatial components (for 3D functions).
@@ -748,9 +742,8 @@
             z = z.value
         return np.multiply(self.K.value,np.ones_like( z ) )
         
-        
-class Power_law_on_sphere(Function2D):
->>>>>>> 1eb2c271
+class Power_law_on_sphere(with_metaclass(FunctionMeta, Function2D)):        
+
     r"""
         description :
 
@@ -813,27 +806,16 @@
 
         angsep = angular_distance(lon0, lat0, lon, lat)
 
-<<<<<<< HEAD
-        if self.maxr.value <= 0.05:
-            norm = np.power(old_div(np.pi, 180.), 2.+index) * np.pi * maxr**2 * 0.05**index
-        elif self.index.value == -2.:
-            norm = np.power(0.05 * np.pi / 180., 2.+index) * np.pi + 2. * np.pi * np.log(old_div(maxr, 0.05))
-=======
         if maxr <= minr:
             norm = np.power(np.pi / 180., 2.+index) * np.pi * maxr**2 * minr**index
         elif self.index.value == -2.:
             norm = np.pi * (1.0 + 2. * np.log(maxr / minr) )
->>>>>>> 1eb2c271
         else:
             norm = np.power(minr * np.pi / 180., 2.+index) * np.pi + 2. * np.pi / (2.+index) * (np.power(maxr * np.pi / 180., index+2.) - np.power(minr * np.pi / 180., index+2.))
 
-<<<<<<< HEAD
-        return np.less_equal(angsep,maxr) * np.power(old_div(np.pi, 180.), index) * np.power(np.add(np.multiply(angsep, np.greater(angsep, 0.05)), np.multiply(0.05, np.less_equal(angsep, 0.05))), index) / norm
-=======
         value = np.less_equal(angsep,maxr) * np.power(np.pi / 180., index) * np.power(np.add(np.multiply(angsep, np.greater(angsep, minr)), np.multiply(minr, np.less_equal(angsep, minr))), index)
 
         return value / norm
->>>>>>> 1eb2c271
 
     def get_boundaries(self):
 
