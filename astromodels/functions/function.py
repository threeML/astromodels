import ast
import collections
import copy
import inspect
import math
import os
import re
import sys
import uuid
from builtins import chr, map, str
from operator import attrgetter
from typing import Dict, List, Optional, Tuple

import astropy.units as u
import numba as nb
import numpy as np
import six
from astromodels.core.memoization import memoize
from astromodels.core.my_yaml import my_yaml
from astromodels.core.parameter import Parameter
from astromodels.core.parameter_transformation import get_transformation
from astromodels.core.property import FunctionProperty
from astromodels.core.tree import Node
from astromodels.utils.logging import setup_logger
from astromodels.utils.pretty_list import dict_to_list
from astromodels.utils.table import dict_to_table
from yaml.reader import ReaderError

log = setup_logger(__name__)

__author__ = "giacomov"


try:

    from IPython.display import HTML, display

except ImportError:

    has_ipython = False

else:

    has_ipython = True


class WarningNoTests(ImportWarning):
    pass


class FunctionDefinitionError(Exception):
    pass


class FunctionInstanceError(Exception):
    pass


class DesignViolation(Exception):
    pass


class ModelAssertionViolation(Exception):
    pass


class WrongDimensionality(Exception):
    pass


class TestSpecificationError(Exception):
    pass


class TestFailed(Exception):
    pass


class DocstringIsNotRaw(ValueError):
    pass


class UnknownFunction(ValueError):
    pass


class UnknownParameter(ValueError):
    pass


# Value to indicate that no latex formula has been given
NO_LATEX_FORMULA = "(no latex formula available)"


# A function to find the calling sequence of a function, compatible
# with both python2 and 3
def _py2to3_getargspec(function):
    if sys.version_info[0] < 3:

        argspec = inspect.getargspec(function)

    else:  # PY3

        argspec = inspect.getfullargspec(function)

    return argspec


# This dictionary will contain the known function by name, so that the model_parser can instance
# them by looking into this dictionary. It will be filled by the FunctionMeta meta-class.

_known_functions = {}


# The following is a metaclass for all the functions
class FunctionMeta(type):
    """
    A metaclass for the models, which takes care of setting up the parameters and the other attributes
    according to the definition given in the documentation of the function class.
    """

    def __new__(mcs, name, bases, dct):

        # We do the parsing of the parameters in the __new__ instead of the __init__ so this is the first thing
        # that runs when importing astromodels

        # Enforce the presence of the evaluate method

        if "evaluate" not in dct:

            log.error("You have to implement the 'evaluate' method in %s" % name)

            raise AttributeError()

        # We also need the method _set_units

        if "_set_units" not in dct:
            raise AttributeError(
                "You have to implement the '_set_units' method in %s" % name
            )

        # Now parse the documentation of the function which contains the parameter specification

        # The doc is a YAML document containing among other things the definition of the parameters

        # Parse it

        try:

            function_definition = my_yaml.load(
                dct["__doc__"], Loader=my_yaml.FullLoader
            )

        except ReaderError:  # pragma: no cover

            log.error(
                "Docstring parsing has failed. "
                "Did you remember to specify the docstring of %s as raw? "
                "To do that, you have to put a r before the docstring, "
                '''like in \n\nr"""\n(docstring)\n"""\n\ninstead of just\n\n'''
                '''"""\ndocstring\n"""''' % name
            )

            raise DocstringIsNotRaw()

        else:

            # Store the function definition in the type

            dct["_function_definition"] = function_definition

        # Enforce the presence of a description and of a parameters dictionary

        if "description" not in list(function_definition.keys()):

            log.error(
                "You have to provide a 'description' token in the "
                "documentation of class %s" % name
            )

            raise AssertionError()

        if "parameters" not in list(function_definition.keys()):

            log.error(
                "You have to provide a 'parameters' token in the "
                "documentation of class %s" % name
            )

            raise AssertionError()

        # If there is a latex formula, store it in the type

        if "latex" in function_definition:

            # First remove the escaping we did to overcome the limitation of the YAML parser

            latex_formula = function_definition["latex"].replace(r"\\", chr(92))

        else:

            latex_formula = NO_LATEX_FORMULA

        # Store latex formula in the type
        dct["_latex"] = latex_formula

        # see if we have any properties
        if "properties" in function_definition:

            # parse the properties

            dct["_properties"] = collections.OrderedDict()

            for property_name, property_definition in function_definition[
                "properties"
            ].items():

                this_property = FunctionMeta.parse_property_definition(
                    name, property_name, property_definition
                )

                dct["_properties"][this_property.name] = this_property

        else:

            dct["_properties"] = None

        # Parse the parameters' dictionary
        if not isinstance(function_definition["parameters"], dict):

            log.error(
                "Wrong syntax in 'parameters' token. It must be "
                "a dictionary. Refer to the documentation."
            )

            raise AssertionError()

        # Add the parameters as attribute of the *type*. During the __call__ method below this dictionary will be used
        # to create a copy of each parameter which will be made available as child of the *instance*.

        dct["_parameters"] = collections.OrderedDict()

        for parameter_name, parameter_definition in list(
            function_definition["parameters"].items()
        ):

            if dct["_properties"] is not None:

                if parameter_name in dct["_properties"]:

                    log.error("you must specify unique parameters and propert names")

                    raise DesignViolation()

            this_parameter = FunctionMeta.parse_parameter_definition(
                name, parameter_name, parameter_definition
            )

            dct["_parameters"][this_parameter.name] = this_parameter

        # Now perform a minimal check of the 'evaluate' function

        (
            variables,
            parameters_in_calling_sequence,
        ) = FunctionMeta.check_calling_sequence(
            name, "evaluate", dct["evaluate"], ["x", "y", "z"]
        )

        # Now check that all the parameters used in 'evaluate' are part of the documentation,
        # and that there are no unused parameters

        set1 = set(dct["_parameters"].keys())
        set2 = set(parameters_in_calling_sequence)

        if set1 != set2:

            # The parameters are different. Figure out who is missing and raise an exception accordingly

            if set1 > set2:

                missing = set1 - set2

                msg = (
                    "Parameters %s have init values but are not used in 'evaluate' in %s"
                    % (",".join(missing), name)
                )

            else:

                missing = set2 - set1

                msg = (
                    "Parameters %s are used in 'evaluate' but do not have init values in %s"
                    % (",".join(missing), name)
                )

            log.error(msg)

            raise FunctionDefinitionError()

        # Figure out the dimensionality of this function

        n_dim: int = len(variables)

        # Store the dimensionality in the *type*

        dct["_n_dim"] = n_dim

        # Now add the constructor to the class, if it does not provide one
        # You shouldn't usually provide a constructor, that's only for advance uses
        # like the TemplateModel

        if "_custom_init_" in dct:

            dct["__init__"] = dct["_custom_init_"]

        else:

            dct["__init__"] = FunctionMeta.class_init

        # Finally, add the info() method to the type so that it can be called even without instancing the class

        def info():

            repr_dict = collections.OrderedDict()

            repr_dict["description"] = function_definition["description"]

            if "latex" in function_definition:
                repr_dict["formula"] = function_definition["latex"]

            # Add the description of each parameter and their current value
            repr_dict["default parameters"] = collections.OrderedDict()

            for parameter_name in list(dct["_parameters"].keys()):

                repr_dict["default parameters"][parameter_name] = dct["_parameters"][
                    parameter_name
                ].to_dict()

            if dct["_properties"] is not None:

                # Add the description of each parameter and their current value
                repr_dict["default properties"] = collections.OrderedDict()

                for property_name in list(dct["_properties"].keys()):

                    repr_dict["default properties"][property_name] = dct["_properties"][
                        property_name
                    ].to_dict()

            if has_ipython:

                display(HTML(dict_to_list(repr_dict, html=True)))

            else:

                print(dict_to_list(repr_dict, html=False))

        dct["info"] = staticmethod(info)

        # Now call the __new__ of the "type" class (which then will call the __init__ of this metaclass)

        return super(FunctionMeta, mcs).__new__(mcs, name, bases, dct)

    def __init__(cls, name, bases, dct):

        # This is the MetaClass init, which is called after the __new__ is done

        # Store the name of the function in the type
        cls._name = cls.__name__

        # Add this as a known function

        _known_functions[name] = cls

        # Finally call the init of the type class

        super(FunctionMeta, cls).__init__(name, bases, dct)

    @staticmethod
    def class_init(instance, **kwargs):

        # This is what is going to be called as the __init__ of the class, every time a new instance
        # is created

        # Create a copy of the parameters dictionary which is in the type,
        # otherwise every instance would share the same dictionary

        copy_of_parameters = collections.OrderedDict()

        # Fill it by duplicating the parameters contained in the dictionary in the type

        for key, value in type(instance)._parameters.items():

            copy_of_parameters[key] = value.duplicate()

            # If the user has specified a value in the constructor, update the
            # corresponding parameters value. This allow to use a constructor as:
            # my_powerlaw = powerlaw(logK=1.0, index=-2)

            if key in kwargs:

                copy_of_parameters[key].value = kwargs[key]

        # now we check to see if there are any properties

        if type(instance)._properties is not None:

            copy_of_properties = collections.OrderedDict()

            for key, value in type(instance)._properties.items():

                copy_of_properties[key] = value.duplicate()

                # now we see if it was a deferred value and fail
                # if it was no specified in the constructor

                if (
                    copy_of_properties[key].is_deferred
                    and copy_of_properties[key].value is None
                ):

                    if key not in kwargs:

                        log.error(
                            f"{key} is not specified as a deferred parameter, but no value was specfied in the constructor of {type(instance)._name}"
                        )

                        raise FunctionInstanceError()

                # If the user has specified a value in the constructor, update the
                # corresponding parameters value. This allow to use a constructor as:
                # my_powerlaw = powerlaw(logK=1.0, index=-2)

                if key in kwargs:

                    copy_of_properties[key].value = kwargs[key]

        else:

            copy_of_properties = None

        # Now check that all the parameters specified in the kwargs are actually parameters of this function
        for key in list(kwargs.keys()):

            try:

                copy_of_parameters[key]

            except KeyError:

                if copy_of_properties is not None:

                    try:

                        copy_of_properties[key]

                    except KeyError:

                        log.error(
                            "You specified an init value for %s, which is not a "
                            "parameter of function %s" % (key, type(instance)._name)
                        )

                        raise UnknownParameter()

                else:

                    log.error(
                        "You specified an init value for %s, which is not a "
                        "parameter of function %s" % (key, type(instance)._name)
                    )

                    raise UnknownParameter()

        # Now call the init of the corresponding class
        n_dim = type(instance)._n_dim

        if n_dim == 1:

            Function1D.__init__(
                instance,
                type(instance)._name,
                type(instance)._function_definition,
                copy_of_parameters,
                copy_of_properties,
            )

        elif n_dim == 2:

            Function2D.__init__(
                instance,
                type(instance)._name,
                type(instance)._function_definition,
                copy_of_parameters,
                copy_of_properties,
            )

        elif n_dim == 3:

            Function3D.__init__(
                instance,
                type(instance)._name,
                type(instance)._function_definition,
                copy_of_parameters,
                copy_of_properties,
            )

        # Last, if the class provides a setup method, call it
        if hasattr(instance, "_setup"):

            log.debug(f"running setup of {instance._name}")

            instance._setup()

    @staticmethod
    def check_calling_sequence(name, function_name, function, possible_variables):
        """
        Check the calling sequence for the function looking for the variables specified.
        One or more of the variables can be in the calling sequence. Note that the
        order of the variables will be enforced.
        It will also enforce that the first parameter in the calling sequence is called 'self'.

        :param function: the function to check
        :param possible_variables: a list of variables to check, The order is important, and will be enforced
        :return: a tuple containing the list of found variables, and the name of the other parameters in the calling
        sequence
        """

        # Get calling sequence

        # If the function has been memoized, it will have a "input_object" member

        try:

            calling_sequence = _py2to3_getargspec(function.input_object).args

        except AttributeError:

            # This might happen if the function is without memoization

            calling_sequence = _py2to3_getargspec(function).args

        if not calling_sequence[0] == "self":

            log.error(
                "Wrong syntax for 'evaluate' in %s. The first argument "
                "should be called 'self'." % name
            )

            raise AssertionError()

        # Figure out how many variables are used

        variables = [var for var in calling_sequence if var in possible_variables]

        # Check that they actually make sense. They must be used in the same order
        # as specified in possible_variables

        if not len(variables) > 0:

            log.error(
                "The name of the variables for 'evaluate' in %s must be one or more "
                "among %s, instead of %s"
                % (name, ",".join(possible_variables), ",".join(variables))
            )

        if variables != possible_variables[: len(variables)]:

            log.error(
                "The variables %s are out of order in '%s' of %s. Should be %s."
                % (
                    ",".join(variables),
                    function_name,
                    name,
                    possible_variables[: len(variables)],
                )
            )

            raise AssertionError()

        other_parameters = [
            var for var in calling_sequence if var not in variables and var != "self"
        ]

        return variables, other_parameters

    @staticmethod
    def parse_parameter_definition(func_name, par_name, definition) -> Parameter:

        # Parse definition of parameter

        # Enforce the presence of attributes 'value' and 'desc'

        if "initial value" not in definition:

            log.error(
                "Error for parameter %s of function %s: value for parameter must be"
                " specified" % (par_name, func_name)
            )

            raise FunctionDefinitionError()

        if "desc" not in definition:

            log.error(
                "Error for parameter %s of function %s: desc for parameter must be"
                " specified" % (par_name, func_name)
            )

            raise FunctionDefinitionError()

        # Fetch attributes

        # Use unitless parameters when building the function, if no unit is specified, otherwise
        # use that unit
        if (
            "unit" not in definition
            or definition["unit"] is None
            or definition["unit"] == ""
        ):

            du = u.dimensionless_unscaled

        else:

            unit = u.Unit(definition["unit"])

            if (u.dimensionless_unscaled.physical_type == unit.physical_type) and (
                unit.scale != 1
            ):

                # some xpsec models list the unit as a number
                # but this screws things up

                du = u.dimensionless_unscaled

            else:

                du = u.Unit(definition["unit"])

        def _parse_value(val):

            if isinstance(val, six.string_types):

                return eval(val)

            elif val is None:

                return None

            else:

                return float(val)

        value = _parse_value(definition["initial value"])
        desc = definition["desc"]

        # Optional attributes are either None if not specified, or the value specified

        min_value = None if "min" not in definition else _parse_value(definition["min"])
        max_value = None if "max" not in definition else _parse_value(definition["max"])
        delta = None if "delta" not in definition else _parse_value(definition["delta"])
        unit = du

        # A parameter can be fixed by using fix=yes, otherwise it is free by default

        free = True if "fix" not in definition else not bool(definition["fix"])

        is_normalization = (
            False
            if "is_normalization" not in definition
            else bool(definition["is_normalization"])
        )

        transformation = (
            None
            if "transformation" not in definition
            else get_transformation(definition["transformation"])
        )

        new_parameter = Parameter(
            par_name,
            value,
            min_value=min_value,
            max_value=max_value,
            delta=delta,
            desc=desc,
            free=free,
            unit=unit,
            is_normalization=is_normalization,
            transformation=transformation,
        )

        return new_parameter

    @staticmethod
    def parse_property_definition(func_name, prop_name, definition) -> FunctionProperty:

        # Parse definition of parameter

        # see if we required a value at class construction

        deferred = False if "defer" not in definition else bool(definition["defer"])

        # Enforce the presence of attributes 'value' and 'desc'

        if "initial value" not in definition:

            if not deferred:

                log.error(
                    "Error for property %s of function %s: value for parameter must be"
                    " specified" % (prop_name, func_name)
                )

                raise FunctionDefinitionError()

        if "desc" not in definition:

            log.error(
                "Error for property %s of function %s: desc for parameter must be"
                " specified" % (prop_name, func_name)
            )

            raise FunctionDefinitionError()

        # get the allowed values

        allowed_values: Optional[List[str]] = None

        if "allowed values" in definition:

            allowed_values = []
            for val in definition["allowed values"]:

                allowed_values.append(str(val))

        if "function" in definition:

            eval_func = definition["function"]

        else:

            eval_func = None

        if not deferred:

            value = str(definition["initial value"])

            if allowed_values is not None:

                if value not in allowed_values:

                    log.error(
                        f"Error for property {prop_name} of {func_name}: {value} is not in {','.join(allowed_values)}"
                    )

                    raise FunctionDefinitionError()

        else:

            value = None

        desc = definition["desc"]

        new_property = FunctionProperty(
            prop_name,
            desc,
            value,
            allowed_values,
            defer=deferred,
            eval_func=eval_func,
        )

        return new_property


class Function(Node):
    """
    Generic Function class. Will be subclassed in Function1D, Function2D and Function3D.

    """

    def __init__(
        self,
        name: Optional[str] = None,
        function_definition: Optional[str] = None,
        parameters: Optional[Dict[str, Parameter]] = None,
        properties: Optional[Dict[str, FunctionProperty]] = None,
    ):

        # I use default values only to avoid warnings from pycharm and other software about the
        # calling sequence of this contructor. We actually need to enforce its proper use,
        # with this assert

        if (name is None) or (function_definition is None) or (parameters is None):

            log.error("improper call")

            raise AssertionError()

        # Set up the node

        super(Function, self).__init__(name)

        # Store name, number of dimensions and the latex formula

        # Store also the function definition

        if "description" not in function_definition:

            log.error("Function definition must contain a description")

            raise AssertionError()

        if "latex" not in function_definition:

            function_definition["latex"] = "$n.a.$"

        self._function_definition = function_definition

        # Add the parameters as children. Since the name of the key in the dictionary might
        # be different than the actual name of the parameter, use the .add_child method instead
        # of the add_children method

        self._parameters: Dict[str, Parameter] = collections.OrderedDict()

        for child_name, child in list(parameters.items()):

            self._parameters[child_name] = child

            # Add the parameter as a child of the function

            self._add_child(child)

        # Now add the properties if there are any

        if properties is not None:

            self._properties: Optional[
                Dict[str, FunctionProperty]
            ] = collections.OrderedDict()

            for child_name, child in properties.items():

                self._properties[child_name] = child

                # Add the parameter as a child of the function

                self._add_child(child)

        else:

            self._properties = None

        # Now generate a unique identifier (UUID) in a thread safe, multi-processing safe
        # way. This is used for example in the CompositeFunction class to keep track of the different
        # instances of the same function
        self._uuid = "{" + str(self._generate_uuid()) + "}"

        # Normal functions are able to change units, while some specific ones (such as the one from XSpec) are not.
        # In this second case, this variable will contain a tuple (x_unit, y_unit), but by default it should be
        # None

        self._fixed_units = None

        self._is_prior = False

        # stores any extrernally linked functions

        self._external_functions: Dict[str, "Function"] = collections.OrderedDict()

    @property
    def n_dim(self) -> int:
        """
        :return: number of dimensions for this function (1, 2 or 3)
        """
        return type(self)._n_dim

    @property
    def free_parameters(self) -> Dict[str, Parameter]:
        """
        Returns a dictionary of free parameters for this function

        :return: dictionary of free parameters
        """

        free_parameters = collections.OrderedDict(
            [(k, v) for k, v in list(self.parameters.items()) if v.free]
        )

        return free_parameters

    @property
    def has_free_parameters(self) -> bool:
        """
        Returns True or False depending on if any parameters are free
        """

        for p in self.parameters.values():
            if p.free:
                return True
        return False

    def _get_parameters(self) -> Tuple[Parameter]:
        """
        return a tuple of parameters
        similar to get_children but for functions
        """

        return tuple(self._parameters.values())

    @property
    def properties(self) -> Optional[Dict[str, FunctionProperty]]:
        """
        return the properties of the function

        :returns:

        """

        return self._properties

    @property
    def has_properties(self) -> bool:
        return self._properties is not None

    def link_external_function(self, function: "Function", internal_name: str):

        """
        link and external function to this function for use in its evaluate method.
        the function can be from another source

        the linked function can be accessed via self.external_functions[internal_name]

        :param function: the function to link.
        :type function: "Function"
        :param internal_name: the internal name used to access this in the external_functions dict
        :type internal_name: str
        :returns:

        """
        if not isinstance(function, Function):

            log.error("external functions must be of type Function")

            raise RuntimeError()

        if internal_name in self._external_functions:

            log.error(
                f"a function with internal name {internal_name} is already linked!"
            )

            raise RuntimeError()

        self._external_functions[internal_name] = function

        log.debug(f"{self.name} has now linked {function.name} as {internal_name}")

    def unlink_external_function(self, internal_name: str):

        """
        unlink an external function

        :param internal_name:
        :type internal_name: str
        :returns:

        """
        if internal_name not in self._external_functions:

            log.error(f"{internal_name} is not linked.")
            log.error(f"Have {','.join(list(self._external_functions.keys()))}")

            raise RuntimeError()

        self._external_functions.pop(internal_name)

    def unlink_all_external_functions(self):

        """
        unlinks all external functions from this function

        :returns:

        """
        names = list(self._external_functions.keys())

        for n in names:

            self._external_functions.pop(n)

    @property
    def external_functions(self):

        return self._external_functions

    def to_dict(self, minimal: bool = False):

        data = super(Function, self).to_dict(minimal)

        if not minimal:

            # link the external functions
            # by there internal name and
            # their path

            if self._external_functions:

                data["external_functions"] = collections.OrderedDict()

                for k, v in self._external_functions.items():

                    data["external_functions"][k] = v.path

        return data

    @staticmethod
    def _generate_uuid():
        """
        Generate a unique identifier for this function.

        :return: the UUID
        """
        return uuid.UUID(bytes=os.urandom(16), version=4)

    def has_fixed_units(self) -> bool:
        """
        Returns True if this function cannot change units, which is the case only for very specific functions (like
        models from foreign libraries like Xspec)

        :return: True or False
        """

        return not (self._fixed_units is None)

    @property
    def is_prior(self) -> bool:
        """
        Returns False by default and must be overrided in the prior functions.

        :return: True or False
        """

        return self._is_prior

    @property
    def fixed_units(self):
        """
        Returns the fixed units if has_fixed_units is True (see has_fixed_units)

        :return: None, or a tuple (x_unit, y_unit)
        """

        return self._fixed_units

    @property
    def description(self) -> str:
        """
        Returns a description for this function
        """

        return self._function_definition["description"]

    # Add a property returning the parameters dictionary
    @property
    def parameters(self) -> Dict[str, Parameter]:
        """
        Returns a dictionary of parameters
        """
        return self._parameters

    @property
    def latex(self):
        """
        Returns the LaTEX formula for this function
        """
        return self._function_definition["latex"]

    # Define now all the operators which allow to combine functions. Each operator will return a new
    # instance of a CompositeFunction, which can then be used as a function on its own

    def of(self, another_function):
        """
        Compose this function with another as in this_function(another_function(x))
        :param another_function: another function to compose with the current one
        :return: a composite function instance
        """
        return CompositeFunction("of", self, another_function)

    def __neg__(self):

        return CompositeFunction("*-", self)

    def __abs__(self):

        return CompositeFunction("abs", self)

    def __pow__(self, other_instance):

        return CompositeFunction("**", self, other_instance)

    def __rpow__(self, other_instance):

        return CompositeFunction("**", other_instance, self)

    def __add__(self, other_instance):

        return CompositeFunction("+", self, other_instance)

    __radd__ = __add__

    def __sub__(self, other_instance):

        return CompositeFunction("-", self, other_instance)

    def __rsub__(self, other_instance):

        return CompositeFunction("-", other_instance, self)

    def __mul__(self, other_instance):

        c = CompositeFunction("*", self, other_instance)

        # If the other instance is a function (and not a number), flag it so its units will be made dimensionless
        # in the set_units method of the composite function

        if isinstance(other_instance, Function):

            if self.has_fixed_units():

                # This is likely a XSpec model. The multiplication of two models with units will give the wrong
                # units to the results. So, depending on the type of the first and second model, we need to adjust
                # their units so that the result will keep the right units.

                if not u.Unit(self.fixed_units[1]) == u.dimensionless_unscaled:

                    # This function has fixed unit and is not dimensionless (likely an additive XSpec model).
                    # We need to make the other function dimensionless so that the multiplication of them will keep
                    # the right units

                    other_instance._make_dimensionless = True

                    log.debug(f"{other_instance} is not dimensionless")

                else:

                    # This function has fixed unit, but it is dimensionless (likely a multiplicative XSpec model)
                    # The other function should keep its units, so we flag self instead

                    self._make_dimensionless = True

                    log.debug("{self} is now dimensionless")

                    # However, if also the other function has fixed dimension and it is dimensionless
                    # (likely another XSpec multiplicative model) we need to flag that as well
                    if other_instance.has_fixed_units() and (
                        u.Unit(other_instance.fixed_units[1])
                        == u.dimensionless_unscaled
                    ):
                        other_instance._make_dimensionless = True

                        # Now we need to flag the composite function as fixed units and dimensionless
                        c._fixed_units = other_instance.fixed_units

                        log.debug(f"{c.name} is completely dimensionless")
            else:

                # We need to make the other instance dimensionless so that this function (which is not dimensionless)
                # multiplied by the other function (which we will make dimensionless) will give the right units as
                # the results

                other_instance._make_dimensionless = True

                log.debug(f"{other_instance} is not dimensionless")

        return c

    __rmul__ = __mul__

    def __div__(self, other_instance):

        c = CompositeFunction("/", self, other_instance)

        # If the other instance is a function (and not a number), flag it so its units will be made dimensionless
        # in the set_units method of the composite function

        if isinstance(other_instance, Function):

            if self.has_fixed_units():

                # This is likely a XSpec model. Division is not supported.

                raise NotImplementedError("Division for XSpec models is not supported")

            else:

                # We need to make the other instance dimensionless

                other_instance._make_dimensionless = True

        return c

    def __rdiv__(self, other_instance):

        return CompositeFunction("/", other_instance, self)

    __truediv__ = __div__
    __rtruediv__ = __rdiv__

    def _repr__base(self, rich_output):

        repr_dict = collections.OrderedDict()

        repr_dict["description"] = self._function_definition["description"]

        if "latex" in self._function_definition:

            repr_dict["formula"] = self._function_definition["latex"]

        # Add the description of each parameter and their current value
        repr_dict["parameters"] = collections.OrderedDict()

        for parameter in self._get_children():

            repr_dict["parameters"][parameter.name] = parameter.to_dict()

        return dict_to_list(repr_dict, rich_output)

    @property
    def uuid(self):
        """
        Returns the ID of the current function. The ID is used by the CompositeFunction class to keep track of the
        unique instances of each function. It should not be used by the user for any specific purpose.

        :return: (none)
        """
        return self._uuid

    def __eq__(self, o):

        log.debug(f"checking equality of {self._uuid} and {o.uuid}")

        return self._uuid == o.uuid

    def duplicate(self):
        """
        Create a copy of the current function with all the parameters equal to the current value

        :return: a new copy of the function
        """

        # Create a copy

        function_copy = copy.deepcopy(self)

        return function_copy

    def get_boundaries(self):  # pragma: no cover
        """
        Returns the boundaries of this function. By default there is no boundary, but subclasses can
        override this.

        :return: a tuple of tuples containing the boundaries for each coordinate (ra_min, ra_max), (dec_min, dec_max)
        """

        raise NotImplementedError("You have to implement this")

    def __call__(self, *args):  # pragma: no cover

        raise NotImplementedError("You have to implement this")

    def fast_call(self, *args):  # pragma: no cover

        raise NotImplementedError("You have to implement this")

    def evaluate_at(self, *args, **parameter_specification):  # pragma: no cover
        """
        Evaluate the function at the given x(,y,z) for the provided parameters, explicitly provided as part of the
        parameter_specification keywords.

        :param *args:
        :param **parameter_specification:
        :return:
        """

        # Set the parameters to the provided values
        for parameter in parameter_specification:

            self._get_child(parameter).value = parameter_specification[parameter]

        return self(*args)

    def get_total_spatial_integral(self, z):
        """
        Returns the total integral (for 2D functions) or the integral over the spatial components (for 3D functions).
        needs to be implemented in subclasses.

        :return: an array of values of the integral (same dimension as z).
        """

        raise NotImplementedError("You have to implement this")


class Function1D(Function):
    def __init__(
        self,
        name: Optional[str] = None,
        function_definition: Optional[str] = None,
        parameters: Optional[Dict[str, Parameter]] = None,
        properties: Optional[Dict[str, FunctionProperty]] = None,
    ):

        Function.__init__(self, name, function_definition, parameters, properties)

        self._x_unit = None
        self._y_unit = None

    def evaluate(self, x, *args, **kwargs):  # pragma: no cover

        raise NotImplementedError("You have to re-implement this")

    def set_units(self, in_x_unit, in_y_unit):

        # Transform None in input to '', so that u.Unit() will generate a dimensionless unit

        in_x_unit = in_x_unit if in_x_unit is not None else ""
        in_y_unit = in_y_unit if in_y_unit is not None else ""

        # Get a Unit instance from the inputs

        try:

            in_x_unit = u.Unit(in_x_unit)
            in_y_unit = u.Unit(in_y_unit)

        except ValueError:

            msg = f"Could not get a Unit instance from provided units {(in_x_unit, in_y_unit)} when setting units "
            msg += f"\n for function {self.name}"

            log.error(msg)

            raise TypeError(msg)

        # Now call the underlying method to set units, which is defined by each function
        new_units = self._set_units(in_x_unit, in_y_unit)

        # Store the units.
        # NOTE: the previous call to _set_units might return new units in special cases
        # (for example Xspec functions). So it is critical that we store them in the class' attributes
        # after the call to _set_units

        if new_units is not None:

            new_x_unit, new_y_unit = new_units

            self._x_unit = new_x_unit
            self._y_unit = new_y_unit

        else:

            self._x_unit = in_x_unit
            self._y_unit = in_y_unit

    def _set_units(self, x_unit, y_unit):  # pragma: no cover

        # This will be overridden by derived classes

        raise NotImplementedError(
            "You have to implement the method _set_units for function %s" % self.name
        )

    @property
    def x_unit(self):
        """
        The unit of the independent variable
        :return: a astropy.Unit instance
        """
        return self._x_unit

    @property
    def y_unit(self) -> u.Unit:
        """
        The unit of the dependent variable
        :return: a astropy.Unit instance
        """
        return self._y_unit

    def __call__(self, x):

        # This method's code violates explicitly duck typing. The reason is that astropy.units introduce a very
        # significant overload on any computation. For this reason we treat differently the case with units from
        # the case without units, so that the latter case remains fast. Also, transforming an input
        # which is not an array into an array introduce a significant overload (10 microseconds or so), so we perform
        # this transformation only when strictly required

        # NOTE: for a single quantity such as q = (1.0 * u.keV), isinstance(q, np.ndarray) returns True

        if isinstance(x, np.ndarray):

            # We have an array as input (or a single quantity)

            if not isinstance(x, u.Quantity):

                # This is a normal array, let's use the fast call (without units)

                return self.fast_call(x)

            else:

                # This is an array with units or a single quantity, let's use the slow call which preserves units

                if self.y_unit is None:

                    log.error(
                        "In order to use units you need to use the function as a spectrum or "
                        "as something else, or you need to explicitly set the units."
                    )

                    raise AssertionError()

                # we want to make sure this is an array

                new_input = np.atleast_1d(x)

                results = self._call_with_units(new_input)

                # Now convert to the expected y unit and return a astropy.Quantity by multiplying by the right unit
                return np.squeeze(results.to(self.y_unit).value) * self.y_unit

        else:

            # This is either a single number or a list

            # Transform the input to an array of floats. If x is a single number, this will be an array of size 1

            new_input = np.array(x, dtype=float, ndmin=1, copy=False)

            # Compute the function

            result = self.fast_call(new_input)

            # Now remove all dimensions of size 1. For example, an array of shape (1,) will become a single number,
            # so that if the input was a single number, also the output will be a single number

            sq = np.squeeze(result)

            # if this is still a list after all this work this its
            # shape will be
            if sq.shape:

                return sq

            else:

                # this is a single number and we assume it is a float

                return np.float64(sq)

    def _call_with_units(self, x):

        # Gather the current parameters' values with units
        values = list(map(attrgetter("as_quantity"), self._get_parameters()))

        try:

            results = self.evaluate(
                x.to(self.x_unit, equivalencies=u.spectral()), *values
            )

        except u.UnitsError:  # pragma: no cover

            # see if this is a dimensionless function

            if self.has_fixed_units():

                try:

                    results = self.evaluate(x.to(self.x_unit), *values)

                except u.UnitsError:

                    log.error(
                        "Looks like you didn't provide all the units, or you provided the wrong ones, when "
                        "calling function %s" % self.name
                    )

                    raise u.UnitsError()
            else:

                log.error(
                    "Looks like you didn't provide all the units, or you provided the wrong ones, when "
                    "calling function %s" % self.name
                )

                raise u.UnitsError()

        else:

            return results

    @memoize
    def fast_call(self, x) -> np.ndarray:

        # Gather the current parameters' values without units, which means that the whole computation
        # will be without units, with a big speed gain (~10x)

        # NOTE: it is important to use value, and not _value, to support linking

        # values = list(map(attrgetter("value"), self._get_children()))

        values = list(map(attrgetter("value"), self._get_parameters()))

        return self.evaluate(x, *values)

    def get_boundaries(self):
        """
        Returns the boundaries of this function. By default there is no boundary, but subclasses can
        override this.

        :return: a tuple of tuples containing the boundaries for each coordinate (ra_min, ra_max), (dec_min, dec_max)
        """

        log.error("Cannot call get_boundaries() on a 1d function")

        raise DesignViolation()

    def local_spectral_index(self, x, epsilon=1e-5):
        """
        compute the local spectral index of the model at
        a given set of energies

        :param x:
        :type energy:
        :param epsilon:
        :type epsilon:
        :returns:

        """

        a = self(x)
        b = self(x * (1 + epsilon))

        return _local_deriv(a, b, epsilon)


@nb.njit
def _local_deriv(a, b, epsilon):

    return np.log(b / a) / math.log(1.0 + epsilon)


class Function2D(Function):
    def __init__(
        self,
        name: Optional[str] = None,
        function_definition: Optional[str] = None,
        parameters: Optional[Dict[str, Parameter]] = None,
        properties: Optional[Dict[str, FunctionProperty]] = None,
    ):

        Function.__init__(self, name, function_definition, parameters, properties)

        self._x_unit = None
        self._y_unit = None
        self._z_unit = None

    def evaluate(self, x, y, *args):  # pragma: no cover

        raise NotImplementedError("You have to re-implement this")

    def set_units(self, in_x_unit, in_y_unit, in_z_unit):

        # Change None to '' for the inputs so that the following u.Unit construction will generate a dimensionless
        # unit (it would fail with None)

        in_x_unit = in_x_unit if in_x_unit is not None else ""
        in_y_unit = in_y_unit if in_y_unit is not None else ""
        in_z_unit = in_z_unit if in_z_unit is not None else ""

        try:

            in_x_unit = u.Unit(in_x_unit)
            in_y_unit = u.Unit(in_y_unit)
            in_z_unit = u.Unit(in_z_unit)

        except ValueError:

            msg = (
                "Could not get a Unit instance from provided units when setting units "
            )
            msg += f"\nfor function {self.name}"

            log.error(msg)

            raise TypeError(msg)

        # Store the Unit instances

        self._x_unit = in_x_unit
        self._y_unit = in_y_unit
        self._z_unit = in_z_unit

        # Now call the underlying method to set units, which is defined by each function
        self._set_units(self._x_unit, self._y_unit, self._z_unit)

    def _set_units(self, x_unit, y_unit, z_unit):  # pragma: no cover

        # This will be overridden by derived classes

        raise NotImplementedError(
            "You have to implement the method _set_units for function %s" % self.name
        )

    @property
    def x_unit(self):
        return self._x_unit

    @property
    def y_unit(self):
        return self._y_unit

    @property
    def z_unit(self):
        return self._z_unit

    def __call__(self, x, y, *args, **kwargs):

        # This method's code violates explicitly duck typing. The reason is that astropy.units introduce a very
        # significant overload on any computation. For this reason we treat differently the case with units from
        # the case without units, so that the latter case remains fast. Also, transforming an input
        # which is not an array into an array introduce a significant overload (10 microseconds or so), so we perform
        # this transformation only when strictly required

        assert type(x) == type(y), "You have to use the same type for x and y"

        if isinstance(x, np.ndarray):

            # We have an array or a quantity as input

            if not isinstance(x, u.Quantity):

                # This is a normal array, let's use the fast call (without units)

                return self._call_without_units(x, y)

            else:

                # This is an array with units or a single quantity, let's use the slow call which preserves units

                results = self._call_with_units(x, y)

                # Now convert to the expected z unit and remove useless dimensions
                return np.squeeze(results.to(self.z_unit).value) * self.z_unit

        else:

            # This is either a single number or a list

            # Transform the input to an array of floats

            new_x = np.array(x, dtype=float, ndmin=1, copy=False)
            new_y = np.array(y, dtype=float, ndmin=1, copy=False)

            # Compute the function

            result = self._call_without_units(new_x, new_y)

            # Now remove all dimensions of size 1. For example, an array of shape (1,) will become a single number.

            return np.squeeze(result)

    def _call_with_units(self, x, y):

        # Gather the current parameters' values with units

        values = list(map(attrgetter("as_quantity"), self._get_parameters()))

        try:

            results = self.evaluate(x, y, *values)

        except u.UnitsError:  # pragma: no cover

            log.error(
                "Looks like you didn't provide all the units, or you provided the wrong ones, when "
                f"calling function {self.name}"
            )

            raise u.UnitsError(
                "Looks like you didn't provide all the units, or you provided the wrong ones, when "
                f"calling function {self.name}"
            )

        else:

            return results

    @memoize
    def _call_without_units(self, x, y):

        # Gather the current parameters' values without units, which means that the whole computation
        # will be without units, with a big speed gain (~10x)

        values = list(map(attrgetter("value"), self._get_parameters()))

        return self.evaluate(x, y, *values)


class Function3D(Function):
    def __init__(
        self,
        name: Optional[str] = None,
        function_definition: Optional[str] = None,
        parameters: Optional[Dict[str, Parameter]] = None,
        properties: Optional[Dict[str, FunctionProperty]] = None,
    ):

        Function.__init__(self, name, function_definition, parameters, properties)

        self._x_unit = None
        self._y_unit = None
        self._z_unit = None
        self._w_unit = None

    def evaluate(self, x, y, z, *args, **kwargs):  # pragma: no cover

        raise NotImplementedError("You have to re-implement this")

    def set_units(self, in_x_unit, in_y_unit, in_z_unit, in_w_unit):

        # Change None to '' for the inputs so that the following u.Unit construction will generate a dimensionless
        # unit (it would fail with None)

        in_x_unit = in_x_unit if in_x_unit is not None else ""
        in_y_unit = in_y_unit if in_y_unit is not None else ""
        in_z_unit = in_z_unit if in_z_unit is not None else ""
        in_w_unit = in_w_unit if in_w_unit is not None else ""

        # Get instances of Unit

        try:

            in_x_unit = u.Unit(in_x_unit)
            in_y_unit = u.Unit(in_y_unit)
            in_z_unit = u.Unit(in_z_unit)
            in_w_unit = u.Unit(in_w_unit)

        except ValueError:

            msg = (
                "Could not get a Unit instance from provided units when setting units "
            )
            msg += f"\nfor function {self.name}"

            log.error(msg)

            raise TypeError(msg)

        # Store the Unit instances

        self._x_unit = in_x_unit
        self._y_unit = in_y_unit
        self._z_unit = in_z_unit
        self._w_unit = in_w_unit

        # Now call the underlying method to set units, which is defined by each function

        self._set_units(self._x_unit, self._y_unit, self._z_unit, self._w_unit)

    def _set_units(self, x_unit, y_unit, z_unit, w_unit):  # pragma: no cover

        # This will be overridden by derived classes

        raise NotImplementedError(
            "You have to implement the method _set_units for function %s" % self.name
        )

    @property
    def x_unit(self):
        return self._x_unit

    @property
    def y_unit(self):
        return self._y_unit

    @property
    def z_unit(self):
        return self._z_unit

    @property
    def w_unit(self):
        return self._w_unit

    def __call__(self, x, y, z):

        # This method's code violates explicitly duck typing. The reason is that astropy.units introduce a very
        # significant overload on any computation. For this reason we treat differently the case with units from
        # the case without units, so that the latter case remains fast. Also, transforming an input
        # which is not an array into an array introduce a significant overload (10 microseconds or so), so we perform
        # this transformation only when strictly required

        assert type(x) == type(y) and type(y) == type(
            z
        ), "You have to use the same type for x, y and z"

        if isinstance(x, np.ndarray):

            # We have an array as input

            if not isinstance(x, u.Quantity):

                # This is a normal array, let's use the fast call (without units)

                return self._call_without_units(x, y, z)

            else:

                # This is an array with units or a single quantity, let's use the slow call which preserves units

                results = self._call_with_units(x, y, z)

                # Now convert to the expected w unit and remove useless dimensions

                return np.squeeze(results.to(self.w_unit).value) * self.w_unit

        else:

            # This is either a single number or a list
            # Transform the input to an array of floats

            new_x = np.array(x, dtype=float, ndmin=1, copy=False)
            new_y = np.array(y, dtype=float, ndmin=1, copy=False)
            new_z = np.array(z, dtype=float, ndmin=1, copy=False)

            # Compute the function

            result = self._call_without_units(new_x, new_y, new_z)

            # Now remove all dimensions of size 1. For example, an array of shape (1,) will become a single number.

            return np.squeeze(result)

    def _call_with_units(self, x, y, z):

        # Gather the current parameters' values with units

        values = list(map(attrgetter("as_quantity"), self._get_parameters()))

        try:

            results = self.evaluate(x, y, z, *values)

        except u.UnitsError:  # pragma: no cover

            raise u.UnitsError(
                "Looks like you didn't provide all the units, or you provided the wrong ones, when "
                "calling function %s" % self.name
            )

        else:

            return results

    @memoize
    def _call_without_units(self, x, y, z):

        # Gather the current parameters' values without units, which means that the whole computation
        # will be without units, with a big speed gain (~10x)

        values = list(map(attrgetter("value"), self._get_parameters()))

        return self.evaluate(x, y, z, *values)


##########################
# Composite function stuff
##########################

# Codes to indicate to Composite Function the operation between two functions
_operations = {
    "+": np.add,
    "-": np.subtract,
    "*-": np.negative,
    "*": np.multiply,
    "/": np.divide,
    "**": np.power,
    "abs": np.abs,
    "of": "compose",
}


# These methods need to be here to overcome the limitation of pickle with methods of classes


def _cf_evaluate_func_func(np_operator, f1, f2, *args):
    # Evaluate for when both elements are functions

    return np_operator(f1(*args), f2(*args))


def _cf_evaluate_func_number(np_operator, f1, f2, *args):
    # Evaluate for when element 1 is a function and element 2 is a number

    return np_operator(f1(*args), f2)


def _cf_evaluate_number_func(np_operator, f1, f2, *args):
    # Evaluate for when element 2 is a function and element 1 is a number

    return np_operator(f1, f2(*args))


def _cf_evaluate_func_of_func(np_operator, f1, f2, *args):
    value = f2(*args)

    return f1(value, *(args[1:]))


class CompositeFunction(Function):
    def __init__(self, operation, function_or_scalar_1, function_or_scalar_2=None):

        if operation not in _operations:

            log.error("Do not know operation %s" % operation)

            raise AssertionError()

        # Save this to make the class pickeable (see the __setstate__ and __getstate__ methods)

        self._calling_sequence = (
            operation,
            function_or_scalar_1,
            function_or_scalar_2,
        )

        self._requested_x_unit = None
        self._requested_y_unit = None

        self._operation = operation

        # Set the new __call__ according to the type of the elements in the expression
        self._decide_evaluate_type()

        # Save a description, but using the unique IDs of the functions involved, to keep track
        # of where they appear in the expression

        self._uuid_expression = self._get_uuid_expression(
            operation, function_or_scalar_1, function_or_scalar_2
        )

        log.debug(f"UUID of composite {self._uuid_expression}")

        # Makes the list of unique functions which compose this composite function.

        self._functions = []

        for function in [function_or_scalar_1, function_or_scalar_2]:

            # Check whether this is already a composite function. If it is, add the functions contained
            # in it

            if isinstance(function, CompositeFunction):

                log.debug(f"{function.name} is a composite function")

                for sub_function in function.functions:

                    log.debug(f"checking sub function {sub_function.name}")

                    if sub_function not in self._functions:

                        log.debug(f"now adding {sub_function.name}")

                        self._functions.append(sub_function)

            elif isinstance(function, Function):

                # This is a simple function.
                # Add it only if it is not there already (avoid duplicate)

                if function not in self._functions:

                    log.debug(f"{function.name} is being added")

                    self._functions.append(function)

                else:

                    log.debug(f"{function.name} is a duplicate")

            else:

                # This is a scalar, no need to add it among the functions

                pass

            log.debug(f"comp now has {len(self._functions)} functions")

        log.debug(f"added functions are now {[f.name for f in self._functions]}")

        # Make sure all functions have the same dimension, and store it so that the property .n_dim of
        # the Function class will work
        self._n_dim = self._functions[0].n_dim

        if self._n_dim > 1:

            log.error(
                "CompositeFunction class can only handle 1-dimensional functions at the moment."
            )

            raise NotImplementedError()

        for function in self._functions:

            if function.n_dim != self._n_dim:

                log.error("You cannot compose functions of different dimensionality")

                raise RuntimeError()

        # Now assign a unique name to all the functions,
        # to make clear which is which in the definition
        # and give an easy way for the user to understand
        # which parameter belongs to which function

        self._id_to_uid = {}

        expression = self._uuid_expression

        for i, function in enumerate(self._functions):

            self._id_to_uid[i + 1] = function.uuid

            expression = expression.replace(
                function.uuid, "%s{%s}" % (function.name, i + 1)
            )

        # Save the expression
        self._expression = expression

        log.debug(f"function expression: {self._expression}")

        # Build the parameters dictionary assigning a new name to each parameter to account for possible
        # duplicates.

        parameters = collections.OrderedDict()

        properties = collections.OrderedDict()

        self._sub_children = collections.OrderedDict()

        log.debug(f"we now have {len(self._functions)}")

        for i, function in enumerate(self._functions):

            log.debug(f"func path before comp: {function.path}")

            for parameter_name, parameter in function.parameters.items():

                # New name to avoid possible duplicates

                match = re.match("(.+)_[0-9]+$", parameter_name)

                if match is not None:

                    original_name = match.groups()[0]

                else:

                    original_name = parameter_name

                new_name = f"{original_name}_{i+1}"

                log.debug(f"rename {original_name} -> {new_name}")

                # Store the parameter under the new name (obviously this is a reference to the
                # parameter, not a copy, as always in python)

                parameters[new_name] = parameter

                parameter._change_name(new_name, clear_parent=False)

            if function.properties is not None:

                for (
                    property_name,
                    function_property,
                ) in function.properties.items():

                    # New name to avoid possible duplicates

                    match = re.match("(.+)_[0-9]+$", property_name)

                    if match is not None:

                        original_name = match.groups()[0]

                    else:

                        original_name = property_name

                    new_name = f"{original_name}_{i+1}"

                    log.debug(f"rename {original_name} -> {new_name}")

                    # Store the parameter under the new name (obviously this is a reference to the
                    # parameter, not a copy, as always in python)

                    properties[new_name] = function_property

                    function_property._change_name(new_name, clear_parent=True)

                    log.debug("function property name has changed")

            # now, some functions may have children and we want to keep track of those

            self._sub_children[function.name] = collections.OrderedDict()

            for child_name, child in function._children.items():

                if child_name not in function.parameters:

                    log.debug(f"{function.name} has child {child_name}")

                    self._sub_children[function.name][child_name] = child.to_dict(
                        minimal=False
                    )

            if not function.is_root:

                log.warning(
                    f"{function.name} was previously assigned to {function._root(source_only=True).name}"
                )
                log.warning("it has now been removed as it is a composite")
                log.warning(
                    "you can create a new function and link it to the composite parameters if needed"
                )

                # if the function is attached to a source, we want to ditch the source
                # because now this function is part of a composite

                function = function._parent._remove_child(function.name, delete=False)

            log.debug(f"func path after comp: {function.path}")

        # reset properties if there were none

        if not properties:

            properties = None

        # Now build a meaningful description

        _function_definition = {
            "description": self.expression,
            "latex": NO_LATEX_FORMULA,
        }

        Function.__init__(
            self, "composite", _function_definition, parameters, properties
        )

        self._uuid = self._uuid_expression

    def set_units(self, x_unit, y_unit, relaxed=False):

        if relaxed and (x_unit is None) and (y_unit is None):

            # This can happen when rebuilding a composite function during unpickling, when
            # there are more than two functions composed together. We do not need to to anything in that case
            pass

        else:

            self._requested_x_unit = x_unit
            self._requested_y_unit = y_unit

            # Just rely on the single functions to adjust themselves.

            for function in self.functions:

                if hasattr(function, "_make_dimensionless"):

                    function.set_units(x_unit, u.dimensionless_unscaled)

                else:

                    function.set_units(x_unit, y_unit)

    @property
    def expression(self):
        return self._expression

    @staticmethod
    def _get_uuid_expression(operation, name_1, name_2=None):

        if name_2 is None:

            return "(%s %s)" % (operation, name_1.uuid)

        if hasattr(name_1, "uuid"):

            name_1_uuid = name_1.uuid

        else:

            name_1_uuid = "%s" % name_1

        if hasattr(name_2, "uuid"):

            name_2_uuid = name_2.uuid

        else:

            name_2_uuid = "%s" % name_2

        return "(%s %s %s)" % (name_1_uuid, operation, name_2_uuid)

    def _decide_evaluate_type(self):

        # Assign to __call__ the right evaluate according to the type of the elements in the expression

        operation, self._f1, self._f2 = self._calling_sequence

        np_operator = _operations[operation]

        self._np_operator = np_operator

        if np_operator == "compose":

            assert hasattr(
                self._f2, "evaluate"
            ), "Second member of .of cannot be a scalar"

            assert (
                self._f1.n_dim == 1 and self._f2.n_dim == 1
            ), "Can only compose with .of functions of 1 variable"

            self.evaluate = _cf_evaluate_func_of_func

        else:

            # Check whether the second member is a function, or a number

            if hasattr(self._f1, "evaluate"):

                if hasattr(self._f2, "evaluate"):

                    self.evaluate = _cf_evaluate_func_func

                else:

                    self.evaluate = _cf_evaluate_func_number

            else:

                if hasattr(self._f2, "evaluate"):

                    self.evaluate = _cf_evaluate_number_func

                else:  # pragma: no cover

                    # Should never get here!

                    raise RuntimeError("Should never get here")

    @property
    def functions(self):
        "A list containing the function used to build this composite function"
        return self._functions

    def evaluate(self):  # pragma: no cover

        raise NotImplementedError(
            "You cannot instance and use a composite function by itself. Use the factories."
        )

    # This dumb function must be here because it is not possible to override at runtime __call__ (nor any other
    # special method)
    def __call__(self, x):

        return self.evaluate(self._np_operator, self._f1, self._f2, x)

    # For composite function, fast_call is the same as __call__ (because the call will be forwarded to the
    # inner functions)

    fast_call = __call__

    # Override the to_dict method of the Node class to add the expression to re-build this
    # composite function
    def to_dict(self, minimal=False):

        data = super(CompositeFunction, self).to_dict(minimal)

        if not minimal:

            data["expression"] = self._expression

            flag = False

            for function in self._functions:

                if function.external_functions:

                    flag = True

            if flag:

                data["external_functions"] = collections.OrderedDict()

                for i, function in enumerate(self._functions):

                    this_function = collections.OrderedDict()

                    for k, v in function.external_functions.items():

                        this_function[k] = v.path

                    data["external_functions"][i] = this_function

        return data


def get_function(function_name, composite_function_expression=None):
    """
    Returns the function "name", which must be among the known functions or a composite function.

    :param function_name: the name of the function (use 'composite' if the function is a composite function)
    :param composite_function_expression: composite function specification such as
    ((((powerlaw{1} + (sin{2} * 3)) + (sin{2} * 25)) - (powerlaw{1} * 16)) + (sin{2} ** 3.0))
    :return: the an instance of the requested class

    """

    # Check whether this is a composite function or a simple function
    if composite_function_expression is not None:

        # Composite function

        # get the function
        composite_function = _parse_function_expression(composite_function_expression)

        # it is possible that the functions have sub children

        return composite_function

    else:

        if function_name in _known_functions:

            function_class = _known_functions[function_name]

            deferred_properites = collections.OrderedDict()

            if function_class._properties is not None:

                for name, func_prop in function_class._properties.items():

                    # we need to specify this in hte constructor
                    # this will change to the saved value when the
                    # function is fully built

                    if func_prop.is_deferred:

                        if func_prop._allowed_values is not None:

                            # if there are only allowed values
                            # then we select the first one

                            deferred_properites[name] = func_prop._allowed_values[0]

                        else:

                            deferred_properites[name] = "_tmp"

            # Ok, let's create the instance

            instance = function_class(**deferred_properites)

            return instance

        else:

            # Maybe this is a template

            # NOTE: import here to avoid circular import

            from astromodels.functions.template_model import (
                MissingDataFile,
                TemplateModel,
            )

            try:

                instance = TemplateModel(function_name)

            except MissingDataFile:

                log.error(
                    "Function %s is not known. Known functions are: %s"
                    % (function_name, ",".join(list(_known_functions.keys())))
                )

                raise UnknownFunction()

            else:

                return instance


def get_function_class(function_name):
    """
    Return the type for the requested function

    :param function_name: the function to return
    :return: the type for that function (i.e., this is a class, not an instance)
    """

    if function_name in _known_functions:

        return _known_functions[function_name]

    else:

        log.error(
            "Function %s is not known. Known functions are: %s"
            % (function_name, ",".join(list(_known_functions.keys())))
        )

        raise UnknownFunction()


def list_functions():

    # Gather all defined functions and their descriptions

    functions_and_descriptions = {
        key: {"Description": value._function_definition["description"]}
        for key, value in list(_known_functions.items())
    }

    # Order by key (i.e., by function name)

    ordered = collections.OrderedDict(sorted(functions_and_descriptions.items()))

    # Format in a table

    table = dict_to_table(ordered)

    return table


def _parse_function_expression(function_specification):
    """
    Parse a complex function expression like:

    ((((powerlaw{1} + (sin{2} * 3)) + (sin{2} * 25)) - (powerlaw{1} * 16)) + (sin{2} ** 3.0))

    and return a composite function instance

    :param function_specification:
    :return: a composite function instance
    """

    # NOTE FOR SECURITY
    # This function has some security concerns. Security issues could arise if the user tries to read a model
    # file which has been maliciously formatted to contain harmful code. In this function we close all the doors
    # to a similar attack, except for those attacks which assume that the user has full access to a python environment.
    # Indeed, if that is the case, then the user can already do harm to the system, and so there is no point in
    # safeguard that from here. For example, the user could format a subclass of the Function class which perform
    # malicious operations in the constructor, add that to the dictionary of known functions, and then interpret
    # it with this code. However, if the user can instance malicious classes, then why would he use astromodels to
    # carry out the attack? Instead, what we explicitly check is the content of the function_specification string,
    # so that it cannot by itself do any harm (by for example containing instructions such as os.remove).

    # This can be a arbitrarily complex specification, like
    # ((((powerlaw{1} + (sin{2} * 3)) + (sin{2} * 25)) - (powerlaw{1} * 16)) + (sin{2} ** 3.0))

    # Use regular expressions to extract the set of functions like function_name{number},
    # then build the set of unique functions by using the constructor set()

<<<<<<< HEAD
    unique_functions = set(
        re.findall(r"\b([a-zA-Z0-9_]+)\{([0-9]?)\}", function_specification)
    )
=======
    unique_functions = set(re.findall(
        r'\b([a-zA-Z0-9_]+)\{([0-9]?[0-9]?[0-9]?)\}', function_specification))
>>>>>>> 33adaaba

    # NB: unique functions is a set like:
    # {('powerlaw', '1'), ('sin', '2')}

    # Create instances of the unique functions

    instances = {}

    # Loop over the unique functions and create instances

    for (unique_function, number) in unique_functions:

        complete_function_specification = "%s{%s}" % (unique_function, number)

        # As first safety measure, check that the unique function is in the dictionary of _known_functions.
        # This could still be easily hacked, so it won't be the only check

        if unique_function in _known_functions:

            # Get the function class and check that it is indeed a proper Function class

            function_class = _known_functions[unique_function]

            if issubclass(function_class, Function):

                # let's see if there are any deferred
                # properties

                deferred_properites = collections.OrderedDict()

                if function_class._properties is not None:

                    for name, func_prop in function_class._properties.items():

                        # we need to specify this in hte constructor
                        # this will change to the saved value when the
                        # function is fully built

                        if func_prop.is_deferred:

                            if func_prop._allowed_values is not None:

                                # if there are only allowed values
                                # then we select the first one

                                deferred_properites[name] = func_prop._allowed_values[0]

                            else:

                                deferred_properites[name] = "_tmp"

                # Ok, let's create the instance

                instance = function_class(**deferred_properites)

                # Append the instance to the list

                instances[complete_function_specification] = instance

            else:

                log.error(
                    "The function specification %s does not contain a proper function"
                    % unique_function
                )

                raise FunctionDefinitionError()

        else:

            # It might be a template

            # This import is here to avoid circular dependency between this module and TemplateModel.py
            import astromodels.functions.template_model

            try:

                instance = astromodels.functions.template_model.TemplateModel(
                    unique_function
                )

            except astromodels.functions.template_model.MissingDataFile:

                # It's not a template

                raise UnknownFunction(
                    "Function %s in expression %s is unknown. If this is a template model, you are "
                    "probably missing the data file"
                    % (unique_function, function_specification)
                )

            else:

                # It's a template

                instances[complete_function_specification] = instance

    # Check that we have found at least one instance.

    if len(instances) == 0:

        log.error("No known function in function specification")

        raise DesignViolation()

    # The following presents a slight security problem if the model file that has been parsed comes from an untrusted
    # source. Indeed, the use of eval could make possible to execute things like os.remove.
    # In order to avoid this, first we substitute the function instances with numbers and remove the operators like
    # +,-,/ and so on. Then we try to execute the string with ast.literal_eval, which according to its documentation:

    # Safely evaluate an expression node or a Unicode or Latin-1 encoded string containing a Python literal or
    # container display. The string or node provided may only consist of the following Python literal structures:
    # strings, numbers, tuples, lists, dicts, booleans, and None.This can be used for safely evaluating strings
    # containing Python values from untrusted sources without the need to parse the values oneself.
    # It is not capable of evaluating arbitrarily complex expressions, for example involving operators or indexing.

    # If literal_eval cannot parse the string, it means that it contains unsafe input.

    # Create a copy of the function_specification

    string_for_literal_eval = function_specification

    # Remove from the function_specification all the known operators and function_expressions, and substitute them
    # with a 0 and a space

    # Let's start from the function expression

    for function_expression in list(instances.keys()):

        string_for_literal_eval = string_for_literal_eval.replace(
            function_expression, "0 "
        )

    # Now remove all the known operators

    for operator in list(_operations.keys()):

        string_for_literal_eval = string_for_literal_eval.replace(operator, "0 ")

    # The string at this point should contains only numbers and parenthesis separated by one or more spaces

    if re.match("""([a-zA-Z]+)""", string_for_literal_eval):

        log.error("Extraneous input in function specification")

        raise DesignViolation()

    # By using split() we separate all the numbers and parenthesis in a list, then we join them
    # with a comma, to end up with a comma-separated list of parenthesis and numbers like:
    # ((((0,0,(0,0,3)),0,(0,0,25)),0,(0,0,16)),0,(0,0,0,3.0))
    # This string can be parsed by literal_eval as a tuple containing other tuples, which is fine.
    # If the user has inserted some malicious content, like os.remove or more weird stuff like code objects,
    # the parsing will fail

    string_for_literal_eval = ",".join(string_for_literal_eval.split())

    # At this point the string should be just a comma separated list of numbers

    # Now try to execute the string
    try:

        ast.literal_eval(string_for_literal_eval)

    except (ValueError, SyntaxError):

        log.error("The given expression is not a valid function expression")

        raise DesignViolation()

    else:

        # The expression is safe, let's eval it

        # First substitute the reference to the functions (like 'powerlaw{1}') with a string
        # corresponding to the instance dictionary

        sanitized_function_specification = function_specification

        for function_expression in list(instances.keys()):

            sanitized_function_specification = sanitized_function_specification.replace(
                function_expression, 'instances["%s"]' % function_expression
            )

        # Now eval it. For safety measure, I remove all globals, and the only local is the 'instances' dictionary

        composite_function = eval(
            sanitized_function_specification, {}, {"instances": instances}
        )

        return composite_function<|MERGE_RESOLUTION|>--- conflicted
+++ resolved
@@ -2485,14 +2485,8 @@
     # Use regular expressions to extract the set of functions like function_name{number},
     # then build the set of unique functions by using the constructor set()
 
-<<<<<<< HEAD
-    unique_functions = set(
-        re.findall(r"\b([a-zA-Z0-9_]+)\{([0-9]?)\}", function_specification)
-    )
-=======
     unique_functions = set(re.findall(
         r'\b([a-zA-Z0-9_]+)\{([0-9]?[0-9]?[0-9]?)\}', function_specification))
->>>>>>> 33adaaba
 
     # NB: unique functions is a set like:
     # {('powerlaw', '1'), ('sin', '2')}
