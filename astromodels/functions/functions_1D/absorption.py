--- conflicted
+++ resolved
@@ -136,11 +136,8 @@
             _redshift = redshift
             _x = x
 
-<<<<<<< HEAD
-        xsect_interp = self._cached_interp(_x * (1 + _redshift))
-=======
-        xsect_interp = interp( self.xsect_ene, self.xsect_val,_x * (1 + _redshift))
->>>>>>> 300d4127
+        xsect_interp = interp(self.xsect_ene, self.xsect_val,
+                              _x * (1 + _redshift))
 
         spec = np.exp(-NH * xsect_interp * _unit) * _y_unit
 
@@ -223,10 +220,6 @@
             _y_unit = astropy_units.dimensionless_unscaled
             _x = x.value
             _redshift = redshift.value
-<<<<<<< HEAD
-=======
-            
->>>>>>> 300d4127
         else:
 
             _unit = 1.0
@@ -234,11 +227,7 @@
             _redshift = redshift
             _x = x
 
-<<<<<<< HEAD
-        xsect_interp = self._cached_interp(_x * (1 + _redshift))
-=======
         xsect_interp = interp( self.xsect_ene, self.xsect_val,_x * (1 + _redshift))
->>>>>>> 300d4127
 
         spec = _numba_eval(NH, xsect_interp) * _y_unit
 
@@ -308,10 +297,6 @@
             _y_unit = astropy_units.dimensionless_unscaled
             _x = x.value
             _redshift = redshift.value
-<<<<<<< HEAD
-
-=======
->>>>>>> 300d4127
         else:
 
             _unit = 1.0
@@ -319,10 +304,6 @@
             _redshift = redshift
             _x = x
 
-<<<<<<< HEAD
-        xsect_interp = self._cached_interp(_x * (1 + _redshift))
-=======
->>>>>>> 300d4127
 
         xsect_interp = interp( self.xsect_ene, self.xsect_val, _x * (1+ _redshift))
 
