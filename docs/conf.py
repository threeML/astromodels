# Configuration file for the Sphinx documentation builder.
#
# This file only contains a selection of the most common options. For a full
# list see the documentation:
# https://www.sphinx-doc.org/en/master/usage/configuration.html

# -- Path setup --------------------------------------------------------------

# If extensions (or modules to document with autodoc) are in another directory,
# add these directories to sys.path here. If the directory is relative to the
# documentation root, use os.path.abspath to make it absolute, like shown here.
#
# import os
# import sys
# sys.path.insert(0, os.path.abspath('.'))


import os
import sys
from pathlib import Path

import mock

# If extensions (or modules to document with autodoc) are in another directory,
# add these directories to sys.path here. If the directory is relative to the
# documentation root, use os.path.abspath to make it absolute, like shown here.
sys.path.insert(0, os.path.abspath('..'))
#sys.path.insert(0, os.path.abspath('../threeML/classicMLE'))

print(f" current dir {os.getcwd()}")

files = [f for f in os.listdir('.') if os.path.isfile(f)]
for f in files:
    print(f)


DOCS = Path(__file__).parent

# -- Generate API documentation ------------------------------------------------


def run_apidoc(app):
    """Generage API documentation"""
    import better_apidoc
    import pkgutil
    import sys
    import os

    astro_path = os.path.dirname(pkgutil.get_loader("astromodels").get_filename())

    sys.path.insert(0, os.path.abspath('..'))
    sys.path.insert(1, os.path.abspath('../astromodels'))

    # Add the path to the C extension
    #lib_path = os.path.abspath('%s/core' % astromodels.__path__[0])
    # lib_path = os.path.abspath('%s/core' % astro_path)
    # sys.path.insert(2, lib_path)
    #This must work now
#    import node_ctype


    better_apidoc.APP = app
    better_apidoc.main(
        [
            "better-apidoc",
            # "-t",
            # str(docs / "_templates"),
            "--force",
            "--no-toc",
            "--separate",
            "-o",
            str(DOCS / "api"),
            str(DOCS / ".." / "astromodels"),
        ]
    )


# #import astromodels
# import pkgutil
# astro_path = os.path.dirname(pkgutil.get_loader("astromodels").get_filename())

# sys.path.insert(1, os.path.abspath('../astromodels'))

<<<<<<< HEAD
# sys.path.insert(1, os.path.abspath('../astromodels'))

# # Add the path to the C extension
# #lib_path = os.path.abspath('%s/core' % astromodels.__path__[0])
# lib_path = os.path.abspath('%s/core' % astro_path)

# sys.path.insert(2, lib_path)
=======
# # Add the path to the C extension
# #lib_path = os.path.abspath('%s/core' % astromodels.__path__[0])
# lib_path = os.path.abspath('%s/core' % astro_path)

# sys.path.insert(2, lib_path)

>>>>>>> 31d7e3ef



# #this must work now
# import node_ctype

<<<<<<< HEAD
# #this must work now
# import node_ctype

=======
>>>>>>> 31d7e3ef
# print(f" current dir {os.getcwd()}")
# files = [f for f in os.listdir('.') if os.path.isfile(f)]
# for f in files:
#     print(f)
    
# -- General configuration ---------------------------------------------------

# Add any Sphinx extension module names here, as strings. They can be
# extensions coming with Sphinx (named 'sphinx.ext.*') or your custom
# ones.
extensions = [
    'rtds_action',
    'nbsphinx',
    'recommonmark',
    'sphinx.ext.autodoc',
    'sphinx.ext.mathjax',
    'sphinx.ext.viewcode',
    'sphinx.ext.githubpages',
    'sphinx.ext.napoleon',
    'sphinx_gallery.load_style',
    
]



napoleon_google_docstring = True
napoleon_use_param = False


# The path where the artifact should be extracted
# Note: this is relative to the conf.py file!

rtds_action_path = "notebooks"

# # The "prefix" used in the `upload-artifact` step of the action
rtds_action_artifact_prefix = "notebooks-for-"


rtds_action_github_repo = "threeML/astromodels"

# # A GitHub personal access token is required, more info below
rtds_action_github_token = os.environ["GITHUB_TOKEN"]

rtds_action_error_if_missing = True


# Add any paths that contain templates here, relative to this directory.
templates_path = ['_templates']


# see https://github.com/spatialaudio/nbsphinx/issues/595
source_suffix = ['.rst']

# The master toctree document.
master_doc = 'index'



# -- Project information -----------------------------------------------------

project = u'Astromodels'
copyright = u'2016--2021, G.Vianello, J. M. Burgess, N. Di Lalla, N. Omodei, H. Fleischhack'
author = u'G.Vianello'




# -- Options for HTML output -------------------------------------------------

# The theme to use for HTML and HTML Help pages.  See the documentation for
# a list of builtin themes.
#
language = None

pygments_style = 'none'

# Create local pygments copies
# Previously used: https://github.com/richleland/pygments-css
# But do not want to depend on some random repository
from pygments.formatters import HtmlFormatter  # noqa: E402
from pygments.styles import get_all_styles  # noqa: E402

path = os.path.join('_static', 'pygments')
if not os.path.isdir(path):
    os.mkdir(path)
for style in get_all_styles():
    path = os.path.join('_static', 'pygments', style + '.css')
    if os.path.isfile(path):
        continue
    with open(path, 'w') as f:
        f.write(HtmlFormatter(style=style).get_style_defs('.highlight'))




# List of patterns, relative to source directory, that match files and
# directories to ignore when looking for source files.
# This pattern also affects html_static_path and html_extra_path.
exclude_patterns = ['_build', '**.ipynb_checkpoints', 'md/*.md']

pygments_style = 'sphinx'

html_theme = 'sphinx_rtd_theme'


html_theme_options = {
    'logo_only':False,
    'display_version': False,
    'collapse_navigation': True,
    'navigation_depth': 4,
    'prev_next_buttons_location': 'bottom',  # top and bottom
}


html_logo = "media/transp_logo.png"
html_show_sourcelink = False
html_favicon = "media/favicon.ico"

autosectionlabel_prefix_document = True

html_static_path = ['_static']

version = 'latest'
# The full version, including alpha/beta/rc tags.
release = 'latest'

print("Done.")

def setup(app):
    app.connect("builder-inited", run_apidoc)<|MERGE_RESOLUTION|>--- conflicted
+++ resolved
@@ -81,34 +81,18 @@
 
 # sys.path.insert(1, os.path.abspath('../astromodels'))
 
-<<<<<<< HEAD
-# sys.path.insert(1, os.path.abspath('../astromodels'))
-
 # # Add the path to the C extension
 # #lib_path = os.path.abspath('%s/core' % astromodels.__path__[0])
 # lib_path = os.path.abspath('%s/core' % astro_path)
 
 # sys.path.insert(2, lib_path)
-=======
-# # Add the path to the C extension
-# #lib_path = os.path.abspath('%s/core' % astromodels.__path__[0])
-# lib_path = os.path.abspath('%s/core' % astro_path)
-
-# sys.path.insert(2, lib_path)
-
->>>>>>> 31d7e3ef
+
 
 
 
 # #this must work now
 # import node_ctype
 
-<<<<<<< HEAD
-# #this must work now
-# import node_ctype
-
-=======
->>>>>>> 31d7e3ef
 # print(f" current dir {os.getcwd()}")
 # files = [f for f in os.listdir('.') if os.path.isfile(f)]
 # for f in files:
