# Configuration file for the Sphinx documentation builder.
#
# This file only contains a selection of the most common options. For a full
# list see the documentation:
# https://www.sphinx-doc.org/en/master/usage/configuration.html

# -- Path setup --------------------------------------------------------------

# If extensions (or modules to document with autodoc) are in another directory,
# add these directories to sys.path here. If the directory is relative to the
# documentation root, use os.path.abspath to make it absolute, like shown here.
#
# import os
# import sys
# sys.path.insert(0, os.path.abspath('.'))


import os
import sys
from pathlib import Path

import mock

# If extensions (or modules to document with autodoc) are in another directory,
# add these directories to sys.path here. If the directory is relative to the
# documentation root, use os.path.abspath to make it absolute, like shown here.
sys.path.insert(0, os.path.abspath('..'))
#sys.path.insert(0, os.path.abspath('../threeML/classicMLE'))

print(f" current dir {os.getcwd()}")

files = [f for f in os.listdir('.') if os.path.isfile(f)]
for f in files:
    print(f)


DOCS = Path(__file__).parent

# -- Generate API documentation ------------------------------------------------


def run_apidoc(app):
    """Generage API documentation"""
    import better_apidoc
<<<<<<< HEAD
=======
    import pkgutil
    import sys
    import os

    astro_path = os.path.dirname(pkgutil.get_loader("astromodels").get_filename())

    sys.path.insert(0, os.path.abspath('..'))
    sys.path.insert(1, os.path.abspath('../astromodels'))
>>>>>>> f7b63977

    # Add the path to the C extension
    #lib_path = os.path.abspath('%s/core' % astromodels.__path__[0])
    # lib_path = os.path.abspath('%s/core' % astro_path)
    # sys.path.insert(2, lib_path)
    #This must work now
#    import node_ctype


    better_apidoc.APP = app
    better_apidoc.main(
        [
            "better-apidoc",
            # "-t",
            # str(docs / "_templates"),
            "--force",
            "--no-toc",
            "--separate",
            "-o",
            str(DOCS / "api"),
            str(DOCS / ".." / "astromodels"),
        ]
    )


# #import astromodels
<<<<<<< HEAD
# import pkgutil
# astro_path = os.path.dirname(pkgutil.get_loader("astromodels").get_filename())
=======
import pkgutil

astro_path = os.path.dirname(pkgutil.get_loader("astromodels").get_filename())
>>>>>>> f7b63977

# sys.path.insert(1, os.path.abspath('../astromodels'))

# # Add the path to the C extension
# #lib_path = os.path.abspath('%s/core' % astromodels.__path__[0])
# lib_path = os.path.abspath('%s/core' % astro_path)

# sys.path.insert(2, lib_path)




# #this must work now
# import node_ctype

# print(f" current dir {os.getcwd()}")
# files = [f for f in os.listdir('.') if os.path.isfile(f)]
# for f in files:
#     print(f)
    
# -- General configuration ---------------------------------------------------

# Add any Sphinx extension module names here, as strings. They can be
# extensions coming with Sphinx (named 'sphinx.ext.*') or your custom
# ones.
extensions = [
    'rtds_action',
    'nbsphinx',
    'recommonmark',
    'sphinx.ext.autodoc',
    'sphinx.ext.mathjax',
    'sphinx.ext.viewcode',
    'sphinx.ext.githubpages',
    'sphinx.ext.napoleon',
    'sphinx_gallery.load_style',
    
]



napoleon_google_docstring = True
napoleon_use_param = False


# The path where the artifact should be extracted
# Note: this is relative to the conf.py file!

rtds_action_path = "notebooks"

# # The "prefix" used in the `upload-artifact` step of the action
rtds_action_artifact_prefix = "notebooks-for-"


rtds_action_github_repo = "threeML/astromodels"

# # A GitHub personal access token is required, more info below
rtds_action_github_token = os.environ["GITHUB_TOKEN"]

rtds_action_error_if_missing = True


# Add any paths that contain templates here, relative to this directory.
templates_path = ['_templates']


# see https://github.com/spatialaudio/nbsphinx/issues/595
source_suffix = ['.rst']

# The master toctree document.
master_doc = 'index'



# -- Project information -----------------------------------------------------

project = u'Astromodels'
copyright = u'2016--2021, G.Vianello, J. M. Burgess, N. Di Lalla, N. Omodei, H. Fleischhack'
author = u'G.Vianello'




# -- Options for HTML output -------------------------------------------------

# The theme to use for HTML and HTML Help pages.  See the documentation for
# a list of builtin themes.
#
language = None

pygments_style = 'none'

# Create local pygments copies
# Previously used: https://github.com/richleland/pygments-css
# But do not want to depend on some random repository
from pygments.formatters import HtmlFormatter  # noqa: E402
from pygments.styles import get_all_styles  # noqa: E402

path = os.path.join('_static', 'pygments')
if not os.path.isdir(path):
    os.mkdir(path)
for style in get_all_styles():
    path = os.path.join('_static', 'pygments', style + '.css')
    if os.path.isfile(path):
        continue
    with open(path, 'w') as f:
        f.write(HtmlFormatter(style=style).get_style_defs('.highlight'))




# List of patterns, relative to source directory, that match files and
# directories to ignore when looking for source files.
# This pattern also affects html_static_path and html_extra_path.
exclude_patterns = ['_build', '**.ipynb_checkpoints', 'md/*.md']

pygments_style = 'sphinx'

html_theme = 'sphinx_rtd_theme'


html_theme_options = {
    'logo_only':False,
    'display_version': False,
    'collapse_navigation': True,
    'navigation_depth': 4,
    'prev_next_buttons_location': 'bottom',  # top and bottom
}


html_logo = "media/transp_logo.png"
html_show_sourcelink = False
html_favicon = "media/favicon.ico"

autosectionlabel_prefix_document = True

html_static_path = ['_static']

version = 'latest'
# The full version, including alpha/beta/rc tags.
release = 'latest'

print("Done.")

def setup(app):
    app.connect("builder-inited", run_apidoc)<|MERGE_RESOLUTION|>--- conflicted
+++ resolved
@@ -42,8 +42,6 @@
 def run_apidoc(app):
     """Generage API documentation"""
     import better_apidoc
-<<<<<<< HEAD
-=======
     import pkgutil
     import sys
     import os
@@ -52,7 +50,6 @@
 
     sys.path.insert(0, os.path.abspath('..'))
     sys.path.insert(1, os.path.abspath('../astromodels'))
->>>>>>> f7b63977
 
     # Add the path to the C extension
     #lib_path = os.path.abspath('%s/core' % astromodels.__path__[0])
@@ -79,14 +76,8 @@
 
 
 # #import astromodels
-<<<<<<< HEAD
 # import pkgutil
 # astro_path = os.path.dirname(pkgutil.get_loader("astromodels").get_filename())
-=======
-import pkgutil
-
-astro_path = os.path.dirname(pkgutil.get_loader("astromodels").get_filename())
->>>>>>> f7b63977
 
 # sys.path.insert(1, os.path.abspath('../astromodels'))
 
