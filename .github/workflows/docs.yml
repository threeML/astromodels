name: Docs
on: [push, release]

jobs:
  notebooks:
    name: "Build the notebooks for the docs"
    runs-on: macos-latest
    steps:
      - uses: actions/checkout@v2
        with:
          persist-credentials: false # otherwise, the token used is the GITHUB_TOKEN, instead of your personal token
          fetch-depth: 0 # otherwise, you will failed to push refs to dest repo

      - name: Set up Python
        uses: actions/setup-python@v2
        with:
          python-version: 3.9
      - name: Checkout
        uses: actions/checkout@v2

      - name: Init Environment
        #shell: bash -l {0}
        run: |
          
          brew update
          brew install --cask basictex

          eval "$(/usr/libexec/path_helper)"

      - name: Setup base pkgs
        #shell: bash -l {0}
        run: |

          python -m pip install --upgrade pip wheel

          python -m pip install numpy numba tempita jupytext jupyterthemes jupyter_latex_envs papermill matplotlib astropy pandas tables healpy
          python -m pip install ebltable black

          
      - name: Install the package
        #shell: bash -l {0}
        run: |

          python setup.py install
          
      - name: Execute the notebooks
        #shell: bash -l {0}
        run: |

          # Download an example file
          
          wget https://www.astropy.org/astropy-data/photometry/spitzer_example_image.fits

          mv spitzer_example_image.fits docs/md/
          
          jupytext --to ipynb --execute docs/md/*.md
          mv docs/md/*.ipynb docs/notebooks/
          ls docs/notebooks
        env:
          OMP_NUM_THREADS: 1
          MKL_NUM_THREADS: 1
          NUMEXPR_NUM_THREADS: 1
          MPLBACKEND: "Agg"
      - name: Create function gallery
        #shell: bash -l {0}
        run: |
          # move to the scripts directory
          cd scripts

<<<<<<< HEAD
          python generate_func_rst.py
=======
>>>>>>> dbd211d2

          # now generate the function docs
          python generate_func_docs.py

          cd ..

          ls docs/notebooks
          
      - uses: actions/upload-artifact@v2
        with:
          name: notebooks-for-${{ github.sha }}
          path: docs/notebooks


      - name: Sleep for 5 min
        uses: juliangruber/sleep-action@v1
        with:
          time: 5m

      - name: Trigger RTDs build
        uses: dfm/rtds-action@main
        with:
          webhook_url: ${{ secrets.RTDS_WEBHOOK_URL }}
          webhook_token: ${{ secrets.RTDS_WEBHOOK_TOKEN }}
          commit_ref: ${{ github.ref }}

  api_doc:
    name: "Create the API stubs"
    runs-on: macos-latest
    steps:
      - uses: actions/checkout@v2
        with:
          persist-credentials: false # otherwise, the token used is the GITHUB_TOKEN, instead of your personal token
          fetch-depth: 0 # otherwise, you will failed to push refs to dest repo

      - name: Set up Python
        uses: actions/setup-python@v2
        with:
          python-version: 3.9

      - name: Build the API doc
        run: |

          brew install c-blosc
          brew install hdf5

          pip3 install tempita
          pip3 install cython
          pip3 install numpy scipy numba astropy

          python setup.py develop

          brew install sphinx-doc pandoc

          pip3 install wheel
          pip3 install mock recommonmark
          pip3 install sphinx-rtd-dark-mode
          pip3 install -U sphinx


          sphinx-apidoc -f -o docs/api/ astromodels


      - uses: actions/upload-artifact@v2
        with:
          name: api-stubs-for-${{ github.sha }}
          path: docs/api


  build_docs:
    name: "Build the Documentation"
    runs-on: macos-latest
    needs: [notebooks, api_doc]
    steps:


      - uses: actions/checkout@v2
        with:
          persist-credentials: false # otherwise, the token used is the GITHUB_TOKEN, instead of your personal token
          fetch-depth: 0 # otherwise, you will failed to push refs to dest repo

      - name: Set up Python
        uses: actions/setup-python@v2
        with:
          python-version: 3.9

      - name: Install package
        run: |

          brew install c-blosc
          brew install hdf5


          pip3 install tempita
          pip3 install numpy scipy numba astropy

          brew install sphinx-doc pandoc

          pip3 install wheel
          pip3 install mock recommonmark
          pip3 install sphinx-rtd-dark-mode sphinx-math-dollar
          pip3 install -r docs/requirements.txt

          python3 setup.py develop

          rm -rf docs/md/*



      - uses: actions/download-artifact@master
        with:
          name: notebooks-for-${{ github.sha }}
          path: docs/notebooks


      - uses: actions/download-artifact@master
        with:
          name: api-stubs-for-${{ github.sha }}
          path: docs/notebooks/api

      - name: Build and Commit
        uses: sphinx-notes/pages@v2
        with:
          documentation_path: docs
          sphinx_version: 5.1.1
          requirements_path: docs/requirements.txt


      - name: Push changes
        if: github.event_name == 'push' #&& startsWith(github.event.ref, 'refs/tags')
        uses: ad-m/github-push-action@master
        with:
          github_token: ${{ secrets.GITHUB_TOKEN }}
          branch: gh-pages<|MERGE_RESOLUTION|>--- conflicted
+++ resolved
@@ -67,10 +67,6 @@
           # move to the scripts directory
           cd scripts
 
-<<<<<<< HEAD
-          python generate_func_rst.py
-=======
->>>>>>> dbd211d2
 
           # now generate the function docs
           python generate_func_docs.py
