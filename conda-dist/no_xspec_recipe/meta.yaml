--- conflicted
+++ resolved
@@ -28,11 +28,7 @@
     #- hdf5
     #- pytables
     - pandas
-<<<<<<< HEAD
-    - future
-=======
     - krb5==1.14.6
->>>>>>> fdd823c0
    
 
   run:
@@ -46,11 +42,7 @@
     #- pytables
     - pandas
     - dill
-<<<<<<< HEAD
-    - future
-=======
     - krb5==1.14.6
->>>>>>> fdd823c0
 
 build:
   script: python -m pip install --verbose --no-deps --ignore-installed .
