--- conflicted
+++ resolved
@@ -7,10 +7,6 @@
 
 narrow_energy_funcs = ["PhAbs", "TbAbs", "WAbs"]
 
-<<<<<<< HEAD
-models_to_exclude = ["_ComplexTestFunction", "TemplateModel", "SpatialTemplate_2D"]
-
-=======
 models_to_exclude = [
     "_ComplexTestFunction",
     "TemplateModel",
@@ -18,7 +14,6 @@
 ]
 
 positive_priors = ["Log_uniform_prior", "Log_normal"]
->>>>>>> 3b140406
 
 linear_models = [
     "Constant",
@@ -73,17 +68,9 @@
 
             # inject the func name into the markdown
 
-<<<<<<< HEAD
-        # create
-
-        ntbk = jupytext.reads(this_md_str, fmt="md")
-
-        wide_energy_range = True
-=======
             this_md_str = base_1d_md_str.replace(
                 "func_title", k.replace("_", " ")
             )
->>>>>>> 3b140406
 
             # create
 
@@ -91,40 +78,17 @@
 
             wide_energy_range = True
 
-<<<<<<< HEAD
-        linear_range = False
-
-        if k in linear_models or instance.is_prior:
-=======
             if k in narrow_energy_funcs:
->>>>>>> 3b140406
 
                 wide_energy_range = False
 
             x_scale = "log"
             y_scale = "log"
 
-<<<<<<< HEAD
-        jupytext.write(ntbk, ntbk_file_name)
-=======
             linear_range = False
->>>>>>> 3b140406
 
             if k in linear_models or instance.is_prior:
 
-<<<<<<< HEAD
-        pm.execute_notebook(
-            ntbk_file_name,
-            f"../docs/notebooks/{ntbk_file_name}",
-            parameters=dict(
-                func_name=k,
-                wide_energy_range=wide_energy_range,
-                x_scale=x_scale,
-                y_scale=y_scale,
-                linear_range=linear_range,
-            ),
-        )
-=======
                 linear_range = True
 
                 x_scale = "linear"
@@ -180,7 +144,6 @@
                     positive_prior=positive_prior,
                 ),
             )
->>>>>>> 3b140406
 
     if instance.n_dim == 2:
 
@@ -196,28 +159,17 @@
 
         ntbk = jupytext.reads(this_md_str, fmt="md")
 
-<<<<<<< HEAD
-        jupytext.write(ntbk, ntbk_file_name)
-=======
         out = jupytext.write(ntbk, ntbk_file_name)
->>>>>>> 3b140406
 
         print(f"excecuting {ntbk_file_name}")
 
         nb = pm.execute_notebook(
             ntbk_file_name,
-<<<<<<< HEAD
-            f"../docs/notebooks/{ntbk_file_name}",
-=======
             f"{base_path / ntbk_file_name}",
->>>>>>> 3b140406
             parameters=dict(
                 func_name=k,
             ),
         )
-<<<<<<< HEAD
-
-=======
 
     path = Path(ntbk_file_name)
 
@@ -262,7 +214,6 @@
         new_source = ["## 2D Functions", "\n"]
 
         for func_name in two_d_func_list:
->>>>>>> 3b140406
 
             line = f"* [{func_name}]({func_name}.ipynb)\n"
 
@@ -274,12 +225,7 @@
 
         new_source = ["## Priors", "\n"]
 
-<<<<<<< HEAD
-        raise RuntimeError(f"{name} is not in the RST! Run the generation script")
-
-=======
         for func_name in prior_func_list:
->>>>>>> 3b140406
 
             line = f"* [{func_name}]({func_name}.ipynb)\n"
 
@@ -290,9 +236,5 @@
 
 func_list_file_name = "function_list.ipynb"
 
-<<<<<<< HEAD
-        raise RuntimeError(f"{name} is not in the RST! Run the generation script")
-=======
-
-jupytext.write(func_nb, f"{base_path / func_list_file_name }")
->>>>>>> 3b140406
+
+jupytext.write(func_nb, f"{base_path / func_list_file_name }")